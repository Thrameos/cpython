# Module doctest.
# Released to the public domain 16-Jan-2001, by Tim Peters (tim@python.org).
# Major enhancements and refactoring by:
#     Jim Fulton
#     Edward Loper

# Provided as-is; use at your own risk; no warranty; no promises; enjoy!

r"""Module doctest -- a framework for running examples in docstrings.

In simplest use, end each module M to be tested with:

def _test():
    import doctest
    doctest.testmod()

if __name__ == "__main__":
    _test()

Then running the module as a script will cause the examples in the
docstrings to get executed and verified:

python M.py

This won't display anything unless an example fails, in which case the
failing example(s) and the cause(s) of the failure(s) are printed to stdout
(why not stderr? because stderr is a lame hack <0.2 wink>), and the final
line of output is "Test failed.".

Run it with the -v switch instead:

python M.py -v

and a detailed report of all examples tried is printed to stdout, along
with assorted summaries at the end.

You can force verbose mode by passing "verbose=True" to testmod, or prohibit
it by passing "verbose=False".  In either of those cases, sys.argv is not
examined by testmod.

There are a variety of other ways to run doctests, including integration
with the unittest framework, and support for running non-Python text
files containing doctests.  There are also many ways to override parts
of doctest's default behaviors.  See the Library Reference Manual for
details.
"""

__docformat__ = 'reStructuredText en'

__all__ = [
    # 0, Option Flags
    'register_optionflag',
    'DONT_ACCEPT_TRUE_FOR_1',
    'DONT_ACCEPT_BLANKLINE',
    'NORMALIZE_WHITESPACE',
    'ELLIPSIS',
    'SKIP',
    'IGNORE_EXCEPTION_DETAIL',
    'COMPARISON_FLAGS',
    'REPORT_UDIFF',
    'REPORT_CDIFF',
    'REPORT_NDIFF',
    'REPORT_ONLY_FIRST_FAILURE',
    'REPORTING_FLAGS',
    # 1. Utility Functions
    # 2. Example & DocTest
    'Example',
    'DocTest',
    # 3. Doctest Parser
    'DocTestParser',
    # 4. Doctest Finder
    'DocTestFinder',
    # 5. Doctest Runner
    'DocTestRunner',
    'OutputChecker',
    'DocTestFailure',
    'UnexpectedException',
    'DebugRunner',
    # 6. Test Functions
    'testmod',
    'testfile',
    'run_docstring_examples',
    # 7. Unittest Support
    'DocTestSuite',
    'DocFileSuite',
    'set_unittest_reportflags',
    # 8. Debugging Support
    'script_from_examples',
    'testsource',
    'debug_src',
    'debug',
]

import __future__
import difflib
import inspect
import linecache
import os
import pdb
import re
import sys
import traceback
import unittest
from io import StringIO
from collections import namedtuple

TestResults = namedtuple('TestResults', 'failed attempted')

# There are 4 basic classes:
#  - Example: a <source, want> pair, plus an intra-docstring line number.
#  - DocTest: a collection of examples, parsed from a docstring, plus
#    info about where the docstring came from (name, filename, lineno).
#  - DocTestFinder: extracts DocTests from a given object's docstring and
#    its contained objects' docstrings.
#  - DocTestRunner: runs DocTest cases, and accumulates statistics.
#
# So the basic picture is:
#
#                             list of:
# +------+                   +---------+                   +-------+
# |object| --DocTestFinder-> | DocTest | --DocTestRunner-> |results|
# +------+                   +---------+                   +-------+
#                            | Example |
#                            |   ...   |
#                            | Example |
#                            +---------+

# Option constants.

OPTIONFLAGS_BY_NAME = {}
def register_optionflag(name):
    # Create a new flag unless `name` is already known.
    return OPTIONFLAGS_BY_NAME.setdefault(name, 1 << len(OPTIONFLAGS_BY_NAME))

DONT_ACCEPT_TRUE_FOR_1 = register_optionflag('DONT_ACCEPT_TRUE_FOR_1')
DONT_ACCEPT_BLANKLINE = register_optionflag('DONT_ACCEPT_BLANKLINE')
NORMALIZE_WHITESPACE = register_optionflag('NORMALIZE_WHITESPACE')
ELLIPSIS = register_optionflag('ELLIPSIS')
SKIP = register_optionflag('SKIP')
IGNORE_EXCEPTION_DETAIL = register_optionflag('IGNORE_EXCEPTION_DETAIL')

COMPARISON_FLAGS = (DONT_ACCEPT_TRUE_FOR_1 |
                    DONT_ACCEPT_BLANKLINE |
                    NORMALIZE_WHITESPACE |
                    ELLIPSIS |
                    SKIP |
                    IGNORE_EXCEPTION_DETAIL)

REPORT_UDIFF = register_optionflag('REPORT_UDIFF')
REPORT_CDIFF = register_optionflag('REPORT_CDIFF')
REPORT_NDIFF = register_optionflag('REPORT_NDIFF')
REPORT_ONLY_FIRST_FAILURE = register_optionflag('REPORT_ONLY_FIRST_FAILURE')

REPORTING_FLAGS = (REPORT_UDIFF |
                   REPORT_CDIFF |
                   REPORT_NDIFF |
                   REPORT_ONLY_FIRST_FAILURE)

# Special string markers for use in `want` strings:
BLANKLINE_MARKER = '<BLANKLINE>'
ELLIPSIS_MARKER = '...'

######################################################################
## Table of Contents
######################################################################
#  1. Utility Functions
#  2. Example & DocTest -- store test cases
#  3. DocTest Parser -- extracts examples from strings
#  4. DocTest Finder -- extracts test cases from objects
#  5. DocTest Runner -- runs test cases
#  6. Test Functions -- convenient wrappers for testing
#  7. Unittest Support
#  8. Debugging Support
#  9. Example Usage

######################################################################
## 1. Utility Functions
######################################################################

def _extract_future_flags(globs):
    """
    Return the compiler-flags associated with the future features that
    have been imported into the given namespace (globs).
    """
    flags = 0
    for fname in __future__.all_feature_names:
        feature = globs.get(fname, None)
        if feature is getattr(__future__, fname):
            flags |= feature.compiler_flag
    return flags

def _normalize_module(module, depth=2):
    """
    Return the module specified by `module`.  In particular:
      - If `module` is a module, then return module.
      - If `module` is a string, then import and return the
        module with that name.
      - If `module` is None, then return the calling module.
        The calling module is assumed to be the module of
        the stack frame at the given depth in the call stack.
    """
    if inspect.ismodule(module):
        return module
    elif isinstance(module, str):
        return __import__(module, globals(), locals(), ["*"])
    elif module is None:
        return sys.modules[sys._getframe(depth).f_globals['__name__']]
    else:
        raise TypeError("Expected a module, string, or None")

def _load_testfile(filename, package, module_relative, encoding):
    if module_relative:
        package = _normalize_module(package, 3)
        filename = _module_relative_path(package, filename)
        if hasattr(package, '__loader__'):
            if hasattr(package.__loader__, 'get_data'):
                file_contents = package.__loader__.get_data(filename)
                file_contents = file_contents.decode(encoding)
                # get_data() opens files as 'rb', so one must do the equivalent
                # conversion as universal newlines would do.
                return file_contents.replace(os.linesep, '\n'), filename
    with open(filename, encoding=encoding) as f:
        return f.read(), filename

def _indent(s, indent=4):
    """
    Add the given number of space characters to the beginning of
    every non-blank line in `s`, and return the result.
    """
    # This regexp matches the start of non-blank lines:
    return re.sub('(?m)^(?!$)', indent*' ', s)

def _exception_traceback(exc_info):
    """
    Return a string containing a traceback message for the given
    exc_info tuple (as returned by sys.exc_info()).
    """
    # Get a traceback message.
    excout = StringIO()
    exc_type, exc_val, exc_tb = exc_info
    traceback.print_exception(exc_type, exc_val, exc_tb, file=excout)
    return excout.getvalue()

# Override some StringIO methods.
class _SpoofOut(StringIO):
    def getvalue(self):
        result = StringIO.getvalue(self)
        # If anything at all was written, make sure there's a trailing
        # newline.  There's no way for the expected output to indicate
        # that a trailing newline is missing.
        if result and not result.endswith("\n"):
            result += "\n"
        return result

    def truncate(self, size=None):
        self.seek(size)
        StringIO.truncate(self)

# Worst-case linear-time ellipsis matching.
def _ellipsis_match(want, got):
    """
    Essentially the only subtle case:
    >>> _ellipsis_match('aa...aa', 'aaa')
    False
    """
    if ELLIPSIS_MARKER not in want:
        return want == got

    # Find "the real" strings.
    ws = want.split(ELLIPSIS_MARKER)
    assert len(ws) >= 2

    # Deal with exact matches possibly needed at one or both ends.
    startpos, endpos = 0, len(got)
    w = ws[0]
    if w:   # starts with exact match
        if got.startswith(w):
            startpos = len(w)
            del ws[0]
        else:
            return False
    w = ws[-1]
    if w:   # ends with exact match
        if got.endswith(w):
            endpos -= len(w)
            del ws[-1]
        else:
            return False

    if startpos > endpos:
        # Exact end matches required more characters than we have, as in
        # _ellipsis_match('aa...aa', 'aaa')
        return False

    # For the rest, we only need to find the leftmost non-overlapping
    # match for each piece.  If there's no overall match that way alone,
    # there's no overall match period.
    for w in ws:
        # w may be '' at times, if there are consecutive ellipses, or
        # due to an ellipsis at the start or end of `want`.  That's OK.
        # Search for an empty string succeeds, and doesn't change startpos.
        startpos = got.find(w, startpos, endpos)
        if startpos < 0:
            return False
        startpos += len(w)

    return True

def _comment_line(line):
    "Return a commented form of the given line"
    line = line.rstrip()
    if line:
        return '# '+line
    else:
        return '#'

class _OutputRedirectingPdb(pdb.Pdb):
    """
    A specialized version of the python debugger that redirects stdout
    to a given stream when interacting with the user.  Stdout is *not*
    redirected when traced code is executed.
    """
    def __init__(self, out):
        self.__out = out
        self.__debugger_used = False
        # do not play signal games in the pdb
        pdb.Pdb.__init__(self, stdout=out, nosigint=True)
        # still use input() to get user input
        self.use_rawinput = 1

    def set_trace(self, frame=None):
        self.__debugger_used = True
        if frame is None:
            frame = sys._getframe().f_back
        pdb.Pdb.set_trace(self, frame)

    def set_continue(self):
        # Calling set_continue unconditionally would break unit test
        # coverage reporting, as Bdb.set_continue calls sys.settrace(None).
        if self.__debugger_used:
            pdb.Pdb.set_continue(self)

    def trace_dispatch(self, *args):
        # Redirect stdout to the given stream.
        save_stdout = sys.stdout
        sys.stdout = self.__out
        # Call Pdb's trace dispatch method.
        try:
            return pdb.Pdb.trace_dispatch(self, *args)
        finally:
            sys.stdout = save_stdout

# [XX] Normalize with respect to os.path.pardir?
def _module_relative_path(module, path):
    if not inspect.ismodule(module):
        raise TypeError('Expected a module: %r' % module)
    if path.startswith('/'):
        raise ValueError('Module-relative files may not have absolute paths')

    # Find the base directory for the path.
    if hasattr(module, '__file__'):
        # A normal module/package
        basedir = os.path.split(module.__file__)[0]
    elif module.__name__ == '__main__':
        # An interactive session.
        if len(sys.argv)>0 and sys.argv[0] != '':
            basedir = os.path.split(sys.argv[0])[0]
        else:
            basedir = os.curdir
    else:
        # A module w/o __file__ (this includes builtins)
        raise ValueError("Can't resolve paths relative to the module " +
                         module + " (it has no __file__)")

    # Combine the base directory and the path.
    return os.path.join(basedir, *(path.split('/')))

######################################################################
## 2. Example & DocTest
######################################################################
## - An "example" is a <source, want> pair, where "source" is a
##   fragment of source code, and "want" is the expected output for
##   "source."  The Example class also includes information about
##   where the example was extracted from.
##
## - A "doctest" is a collection of examples, typically extracted from
##   a string (such as an object's docstring).  The DocTest class also
##   includes information about where the string was extracted from.

class Example:
    """
    A single doctest example, consisting of source code and expected
    output.  `Example` defines the following attributes:

      - source: A single Python statement, always ending with a newline.
        The constructor adds a newline if needed.

      - want: The expected output from running the source code (either
        from stdout, or a traceback in case of exception).  `want` ends
        with a newline unless it's empty, in which case it's an empty
        string.  The constructor adds a newline if needed.

      - exc_msg: The exception message generated by the example, if
        the example is expected to generate an exception; or `None` if
        it is not expected to generate an exception.  This exception
        message is compared against the return value of
        `traceback.format_exception_only()`.  `exc_msg` ends with a
        newline unless it's `None`.  The constructor adds a newline
        if needed.

      - lineno: The line number within the DocTest string containing
        this Example where the Example begins.  This line number is
        zero-based, with respect to the beginning of the DocTest.

      - indent: The example's indentation in the DocTest string.
        I.e., the number of space characters that preceed the
        example's first prompt.

      - options: A dictionary mapping from option flags to True or
        False, which is used to override default options for this
        example.  Any option flags not contained in this dictionary
        are left at their default value (as specified by the
        DocTestRunner's optionflags).  By default, no options are set.
    """
    def __init__(self, source, want, exc_msg=None, lineno=0, indent=0,
                 options=None):
        # Normalize inputs.
        if not source.endswith('\n'):
            source += '\n'
        if want and not want.endswith('\n'):
            want += '\n'
        if exc_msg is not None and not exc_msg.endswith('\n'):
            exc_msg += '\n'
        # Store properties.
        self.source = source
        self.want = want
        self.lineno = lineno
        self.indent = indent
        if options is None: options = {}
        self.options = options
        self.exc_msg = exc_msg

    def __eq__(self, other):
        if type(self) is not type(other):
            return NotImplemented

        return self.source == other.source and \
               self.want == other.want and \
               self.lineno == other.lineno and \
               self.indent == other.indent and \
               self.options == other.options and \
               self.exc_msg == other.exc_msg

    def __ne__(self, other):
        return not self == other

<<<<<<< HEAD
=======
    def __hash__(self):
        return hash((self.source, self.want, self.lineno, self.indent,
                     self.exc_msg))

>>>>>>> 165b1283

class DocTest:
    """
    A collection of doctest examples that should be run in a single
    namespace.  Each `DocTest` defines the following attributes:

      - examples: the list of examples.

      - globs: The namespace (aka globals) that the examples should
        be run in.

      - name: A name identifying the DocTest (typically, the name of
        the object whose docstring this DocTest was extracted from).

      - filename: The name of the file that this DocTest was extracted
        from, or `None` if the filename is unknown.

      - lineno: The line number within filename where this DocTest
        begins, or `None` if the line number is unavailable.  This
        line number is zero-based, with respect to the beginning of
        the file.

      - docstring: The string that the examples were extracted from,
        or `None` if the string is unavailable.
    """
    def __init__(self, examples, globs, name, filename, lineno, docstring):
        """
        Create a new DocTest containing the given examples.  The
        DocTest's globals are initialized with a copy of `globs`.
        """
        assert not isinstance(examples, str), \
               "DocTest no longer accepts str; use DocTestParser instead"
        self.examples = examples
        self.docstring = docstring
        self.globs = globs.copy()
        self.name = name
        self.filename = filename
        self.lineno = lineno

    def __repr__(self):
        if len(self.examples) == 0:
            examples = 'no examples'
        elif len(self.examples) == 1:
            examples = '1 example'
        else:
            examples = '%d examples' % len(self.examples)
        return ('<DocTest %s from %s:%s (%s)>' %
                (self.name, self.filename, self.lineno, examples))

    def __eq__(self, other):
        if type(self) is not type(other):
            return NotImplemented

        return self.examples == other.examples and \
               self.docstring == other.docstring and \
               self.globs == other.globs and \
               self.name == other.name and \
               self.filename == other.filename and \
               self.lineno == other.lineno

    def __ne__(self, other):
        return not self == other
<<<<<<< HEAD
=======

    def __hash__(self):
        return hash((self.docstring, self.name, self.filename, self.lineno))
>>>>>>> 165b1283

    # This lets us sort tests by name:
    def __lt__(self, other):
        if not isinstance(other, DocTest):
            return NotImplemented
        return ((self.name, self.filename, self.lineno, id(self))
                <
                (other.name, other.filename, other.lineno, id(other)))

######################################################################
## 3. DocTestParser
######################################################################

class DocTestParser:
    """
    A class used to parse strings containing doctest examples.
    """
    # This regular expression is used to find doctest examples in a
    # string.  It defines three groups: `source` is the source code
    # (including leading indentation and prompts); `indent` is the
    # indentation of the first (PS1) line of the source code; and
    # `want` is the expected output (including leading indentation).
    _EXAMPLE_RE = re.compile(r'''
        # Source consists of a PS1 line followed by zero or more PS2 lines.
        (?P<source>
            (?:^(?P<indent> [ ]*) >>>    .*)    # PS1 line
            (?:\n           [ ]*  \.\.\. .*)*)  # PS2 lines
        \n?
        # Want consists of any non-blank lines that do not start with PS1.
        (?P<want> (?:(?![ ]*$)    # Not a blank line
                     (?![ ]*>>>)  # Not a line starting with PS1
                     .*$\n?       # But any other line
                  )*)
        ''', re.MULTILINE | re.VERBOSE)

    # A regular expression for handling `want` strings that contain
    # expected exceptions.  It divides `want` into three pieces:
    #    - the traceback header line (`hdr`)
    #    - the traceback stack (`stack`)
    #    - the exception message (`msg`), as generated by
    #      traceback.format_exception_only()
    # `msg` may have multiple lines.  We assume/require that the
    # exception message is the first non-indented line starting with a word
    # character following the traceback header line.
    _EXCEPTION_RE = re.compile(r"""
        # Grab the traceback header.  Different versions of Python have
        # said different things on the first traceback line.
        ^(?P<hdr> Traceback\ \(
            (?: most\ recent\ call\ last
            |   innermost\ last
            ) \) :
        )
        \s* $                # toss trailing whitespace on the header.
        (?P<stack> .*?)      # don't blink: absorb stuff until...
        ^ (?P<msg> \w+ .*)   #     a line *starts* with alphanum.
        """, re.VERBOSE | re.MULTILINE | re.DOTALL)

    # A callable returning a true value iff its argument is a blank line
    # or contains a single comment.
    _IS_BLANK_OR_COMMENT = re.compile(r'^[ ]*(#.*)?$').match

    def parse(self, string, name='<string>'):
        """
        Divide the given string into examples and intervening text,
        and return them as a list of alternating Examples and strings.
        Line numbers for the Examples are 0-based.  The optional
        argument `name` is a name identifying this string, and is only
        used for error messages.
        """
        string = string.expandtabs()
        # If all lines begin with the same indentation, then strip it.
        min_indent = self._min_indent(string)
        if min_indent > 0:
            string = '\n'.join([l[min_indent:] for l in string.split('\n')])

        output = []
        charno, lineno = 0, 0
        # Find all doctest examples in the string:
        for m in self._EXAMPLE_RE.finditer(string):
            # Add the pre-example text to `output`.
            output.append(string[charno:m.start()])
            # Update lineno (lines before this example)
            lineno += string.count('\n', charno, m.start())
            # Extract info from the regexp match.
            (source, options, want, exc_msg) = \
                     self._parse_example(m, name, lineno)
            # Create an Example, and add it to the list.
            if not self._IS_BLANK_OR_COMMENT(source):
                output.append( Example(source, want, exc_msg,
                                    lineno=lineno,
                                    indent=min_indent+len(m.group('indent')),
                                    options=options) )
            # Update lineno (lines inside this example)
            lineno += string.count('\n', m.start(), m.end())
            # Update charno.
            charno = m.end()
        # Add any remaining post-example text to `output`.
        output.append(string[charno:])
        return output

    def get_doctest(self, string, globs, name, filename, lineno):
        """
        Extract all doctest examples from the given string, and
        collect them into a `DocTest` object.

        `globs`, `name`, `filename`, and `lineno` are attributes for
        the new `DocTest` object.  See the documentation for `DocTest`
        for more information.
        """
        return DocTest(self.get_examples(string, name), globs,
                       name, filename, lineno, string)

    def get_examples(self, string, name='<string>'):
        """
        Extract all doctest examples from the given string, and return
        them as a list of `Example` objects.  Line numbers are
        0-based, because it's most common in doctests that nothing
        interesting appears on the same line as opening triple-quote,
        and so the first interesting line is called \"line 1\" then.

        The optional argument `name` is a name identifying this
        string, and is only used for error messages.
        """
        return [x for x in self.parse(string, name)
                if isinstance(x, Example)]

    def _parse_example(self, m, name, lineno):
        """
        Given a regular expression match from `_EXAMPLE_RE` (`m`),
        return a pair `(source, want)`, where `source` is the matched
        example's source code (with prompts and indentation stripped);
        and `want` is the example's expected output (with indentation
        stripped).

        `name` is the string's name, and `lineno` is the line number
        where the example starts; both are used for error messages.
        """
        # Get the example's indentation level.
        indent = len(m.group('indent'))

        # Divide source into lines; check that they're properly
        # indented; and then strip their indentation & prompts.
        source_lines = m.group('source').split('\n')
        self._check_prompt_blank(source_lines, indent, name, lineno)
        self._check_prefix(source_lines[1:], ' '*indent + '.', name, lineno)
        source = '\n'.join([sl[indent+4:] for sl in source_lines])

        # Divide want into lines; check that it's properly indented; and
        # then strip the indentation.  Spaces before the last newline should
        # be preserved, so plain rstrip() isn't good enough.
        want = m.group('want')
        want_lines = want.split('\n')
        if len(want_lines) > 1 and re.match(r' *$', want_lines[-1]):
            del want_lines[-1]  # forget final newline & spaces after it
        self._check_prefix(want_lines, ' '*indent, name,
                           lineno + len(source_lines))
        want = '\n'.join([wl[indent:] for wl in want_lines])

        # If `want` contains a traceback message, then extract it.
        m = self._EXCEPTION_RE.match(want)
        if m:
            exc_msg = m.group('msg')
        else:
            exc_msg = None

        # Extract options from the source.
        options = self._find_options(source, name, lineno)

        return source, options, want, exc_msg

    # This regular expression looks for option directives in the
    # source code of an example.  Option directives are comments
    # starting with "doctest:".  Warning: this may give false
    # positives for string-literals that contain the string
    # "#doctest:".  Eliminating these false positives would require
    # actually parsing the string; but we limit them by ignoring any
    # line containing "#doctest:" that is *followed* by a quote mark.
    _OPTION_DIRECTIVE_RE = re.compile(r'#\s*doctest:\s*([^\n\'"]*)$',
                                      re.MULTILINE)

    def _find_options(self, source, name, lineno):
        """
        Return a dictionary containing option overrides extracted from
        option directives in the given source string.

        `name` is the string's name, and `lineno` is the line number
        where the example starts; both are used for error messages.
        """
        options = {}
        # (note: with the current regexp, this will match at most once:)
        for m in self._OPTION_DIRECTIVE_RE.finditer(source):
            option_strings = m.group(1).replace(',', ' ').split()
            for option in option_strings:
                if (option[0] not in '+-' or
                    option[1:] not in OPTIONFLAGS_BY_NAME):
                    raise ValueError('line %r of the doctest for %s '
                                     'has an invalid option: %r' %
                                     (lineno+1, name, option))
                flag = OPTIONFLAGS_BY_NAME[option[1:]]
                options[flag] = (option[0] == '+')
        if options and self._IS_BLANK_OR_COMMENT(source):
            raise ValueError('line %r of the doctest for %s has an option '
                             'directive on a line with no example: %r' %
                             (lineno, name, source))
        return options

    # This regular expression finds the indentation of every non-blank
    # line in a string.
    _INDENT_RE = re.compile('^([ ]*)(?=\S)', re.MULTILINE)

    def _min_indent(self, s):
        "Return the minimum indentation of any non-blank line in `s`"
        indents = [len(indent) for indent in self._INDENT_RE.findall(s)]
        if len(indents) > 0:
            return min(indents)
        else:
            return 0

    def _check_prompt_blank(self, lines, indent, name, lineno):
        """
        Given the lines of a source string (including prompts and
        leading indentation), check to make sure that every prompt is
        followed by a space character.  If any line is not followed by
        a space character, then raise ValueError.
        """
        for i, line in enumerate(lines):
            if len(line) >= indent+4 and line[indent+3] != ' ':
                raise ValueError('line %r of the docstring for %s '
                                 'lacks blank after %s: %r' %
                                 (lineno+i+1, name,
                                  line[indent:indent+3], line))

    def _check_prefix(self, lines, prefix, name, lineno):
        """
        Check that every line in the given list starts with the given
        prefix; if any line does not, then raise a ValueError.
        """
        for i, line in enumerate(lines):
            if line and not line.startswith(prefix):
                raise ValueError('line %r of the docstring for %s has '
                                 'inconsistent leading whitespace: %r' %
                                 (lineno+i+1, name, line))


######################################################################
## 4. DocTest Finder
######################################################################

class DocTestFinder:
    """
    A class used to extract the DocTests that are relevant to a given
    object, from its docstring and the docstrings of its contained
    objects.  Doctests can currently be extracted from the following
    object types: modules, functions, classes, methods, staticmethods,
    classmethods, and properties.
    """

    def __init__(self, verbose=False, parser=DocTestParser(),
                 recurse=True, exclude_empty=True):
        """
        Create a new doctest finder.

        The optional argument `parser` specifies a class or
        function that should be used to create new DocTest objects (or
        objects that implement the same interface as DocTest).  The
        signature for this factory function should match the signature
        of the DocTest constructor.

        If the optional argument `recurse` is false, then `find` will
        only examine the given object, and not any contained objects.

        If the optional argument `exclude_empty` is false, then `find`
        will include tests for objects with empty docstrings.
        """
        self._parser = parser
        self._verbose = verbose
        self._recurse = recurse
        self._exclude_empty = exclude_empty

    def find(self, obj, name=None, module=None, globs=None, extraglobs=None):
        """
        Return a list of the DocTests that are defined by the given
        object's docstring, or by any of its contained objects'
        docstrings.

        The optional parameter `module` is the module that contains
        the given object.  If the module is not specified or is None, then
        the test finder will attempt to automatically determine the
        correct module.  The object's module is used:

            - As a default namespace, if `globs` is not specified.
            - To prevent the DocTestFinder from extracting DocTests
              from objects that are imported from other modules.
            - To find the name of the file containing the object.
            - To help find the line number of the object within its
              file.

        Contained objects whose module does not match `module` are ignored.

        If `module` is False, no attempt to find the module will be made.
        This is obscure, of use mostly in tests:  if `module` is False, or
        is None but cannot be found automatically, then all objects are
        considered to belong to the (non-existent) module, so all contained
        objects will (recursively) be searched for doctests.

        The globals for each DocTest is formed by combining `globs`
        and `extraglobs` (bindings in `extraglobs` override bindings
        in `globs`).  A new copy of the globals dictionary is created
        for each DocTest.  If `globs` is not specified, then it
        defaults to the module's `__dict__`, if specified, or {}
        otherwise.  If `extraglobs` is not specified, then it defaults
        to {}.

        """
        # If name was not specified, then extract it from the object.
        if name is None:
            name = getattr(obj, '__name__', None)
            if name is None:
                raise ValueError("DocTestFinder.find: name must be given "
                        "when obj.__name__ doesn't exist: %r" %
                                 (type(obj),))

        # Find the module that contains the given object (if obj is
        # a module, then module=obj.).  Note: this may fail, in which
        # case module will be None.
        if module is False:
            module = None
        elif module is None:
            module = inspect.getmodule(obj)

        # Read the module's source code.  This is used by
        # DocTestFinder._find_lineno to find the line number for a
        # given object's docstring.
        try:
            file = inspect.getsourcefile(obj)
        except TypeError:
            source_lines = None
        else:
            if not file:
                # Check to see if it's one of our special internal "files"
                # (see __patched_linecache_getlines).
                file = inspect.getfile(obj)
                if not file[0]+file[-2:] == '<]>': file = None
            if file is None:
                source_lines = None
            else:
                if module is not None:
                    # Supply the module globals in case the module was
                    # originally loaded via a PEP 302 loader and
                    # file is not a valid filesystem path
                    source_lines = linecache.getlines(file, module.__dict__)
                else:
                    # No access to a loader, so assume it's a normal
                    # filesystem path
                    source_lines = linecache.getlines(file)
                if not source_lines:
                    source_lines = None

        # Initialize globals, and merge in extraglobs.
        if globs is None:
            if module is None:
                globs = {}
            else:
                globs = module.__dict__.copy()
        else:
            globs = globs.copy()
        if extraglobs is not None:
            globs.update(extraglobs)
        if '__name__' not in globs:
            globs['__name__'] = '__main__'  # provide a default module name

        # Recursively expore `obj`, extracting DocTests.
        tests = []
        self._find(tests, obj, name, module, source_lines, globs, {})
        # Sort the tests by alpha order of names, for consistency in
        # verbose-mode output.  This was a feature of doctest in Pythons
        # <= 2.3 that got lost by accident in 2.4.  It was repaired in
        # 2.4.4 and 2.5.
        tests.sort()
        return tests

    def _from_module(self, module, object):
        """
        Return true if the given object is defined in the given
        module.
        """
        if module is None:
            return True
        elif inspect.getmodule(object) is not None:
            return module is inspect.getmodule(object)
        elif inspect.isfunction(object):
            return module.__dict__ is object.__globals__
        elif inspect.isclass(object):
            return module.__name__ == object.__module__
        elif hasattr(object, '__module__'):
            return module.__name__ == object.__module__
        elif isinstance(object, property):
            return True # [XX] no way not be sure.
        else:
            raise ValueError("object must be a class or function")

    def _find(self, tests, obj, name, module, source_lines, globs, seen):
        """
        Find tests for the given object and any contained objects, and
        add them to `tests`.
        """
        if self._verbose:
            print('Finding tests in %s' % name)

        # If we've already processed this object, then ignore it.
        if id(obj) in seen:
            return
        seen[id(obj)] = 1

        # Find a test for this object, and add it to the list of tests.
        test = self._get_test(obj, name, module, globs, source_lines)
        if test is not None:
            tests.append(test)

        # Look for tests in a module's contained objects.
        if inspect.ismodule(obj) and self._recurse:
            for valname, val in obj.__dict__.items():
                valname = '%s.%s' % (name, valname)
                # Recurse to functions & classes.
                if ((inspect.isfunction(val) or inspect.isclass(val)) and
                    self._from_module(module, val)):
                    self._find(tests, val, valname, module, source_lines,
                               globs, seen)

        # Look for tests in a module's __test__ dictionary.
        if inspect.ismodule(obj) and self._recurse:
            for valname, val in getattr(obj, '__test__', {}).items():
                if not isinstance(valname, str):
                    raise ValueError("DocTestFinder.find: __test__ keys "
                                     "must be strings: %r" %
                                     (type(valname),))
                if not (inspect.isfunction(val) or inspect.isclass(val) or
                        inspect.ismethod(val) or inspect.ismodule(val) or
                        isinstance(val, str)):
                    raise ValueError("DocTestFinder.find: __test__ values "
                                     "must be strings, functions, methods, "
                                     "classes, or modules: %r" %
                                     (type(val),))
                valname = '%s.__test__.%s' % (name, valname)
                self._find(tests, val, valname, module, source_lines,
                           globs, seen)

        # Look for tests in a class's contained objects.
        if inspect.isclass(obj) and self._recurse:
            for valname, val in obj.__dict__.items():
                # Special handling for staticmethod/classmethod.
                if isinstance(val, staticmethod):
                    val = getattr(obj, valname)
                if isinstance(val, classmethod):
                    val = getattr(obj, valname).__func__

                # Recurse to methods, properties, and nested classes.
                if ((inspect.isfunction(val) or inspect.isclass(val) or
                      isinstance(val, property)) and
                      self._from_module(module, val)):
                    valname = '%s.%s' % (name, valname)
                    self._find(tests, val, valname, module, source_lines,
                               globs, seen)

    def _get_test(self, obj, name, module, globs, source_lines):
        """
        Return a DocTest for the given object, if it defines a docstring;
        otherwise, return None.
        """
        # Extract the object's docstring.  If it doesn't have one,
        # then return None (no test for this object).
        if isinstance(obj, str):
            docstring = obj
        else:
            try:
                if obj.__doc__ is None:
                    docstring = ''
                else:
                    docstring = obj.__doc__
                    if not isinstance(docstring, str):
                        docstring = str(docstring)
            except (TypeError, AttributeError):
                docstring = ''

        # Find the docstring's location in the file.
        lineno = self._find_lineno(obj, source_lines)

        # Don't bother if the docstring is empty.
        if self._exclude_empty and not docstring:
            return None

        # Return a DocTest for this object.
        if module is None:
            filename = None
        else:
            filename = getattr(module, '__file__', module.__name__)
            if filename[-4:] in (".pyc", ".pyo"):
                filename = filename[:-1]
        return self._parser.get_doctest(docstring, globs, name,
                                        filename, lineno)

    def _find_lineno(self, obj, source_lines):
        """
        Return a line number of the given object's docstring.  Note:
        this method assumes that the object has a docstring.
        """
        lineno = None

        # Find the line number for modules.
        if inspect.ismodule(obj):
            lineno = 0

        # Find the line number for classes.
        # Note: this could be fooled if a class is defined multiple
        # times in a single file.
        if inspect.isclass(obj):
            if source_lines is None:
                return None
            pat = re.compile(r'^\s*class\s*%s\b' %
                             getattr(obj, '__name__', '-'))
            for i, line in enumerate(source_lines):
                if pat.match(line):
                    lineno = i
                    break

        # Find the line number for functions & methods.
        if inspect.ismethod(obj): obj = obj.__func__
        if inspect.isfunction(obj): obj = obj.__code__
        if inspect.istraceback(obj): obj = obj.tb_frame
        if inspect.isframe(obj): obj = obj.f_code
        if inspect.iscode(obj):
            lineno = getattr(obj, 'co_firstlineno', None)-1

        # Find the line number where the docstring starts.  Assume
        # that it's the first line that begins with a quote mark.
        # Note: this could be fooled by a multiline function
        # signature, where a continuation line begins with a quote
        # mark.
        if lineno is not None:
            if source_lines is None:
                return lineno+1
            pat = re.compile('(^|.*:)\s*\w*("|\')')
            for lineno in range(lineno, len(source_lines)):
                if pat.match(source_lines[lineno]):
                    return lineno

        # We couldn't find the line number.
        return None

######################################################################
## 5. DocTest Runner
######################################################################

class DocTestRunner:
    """
    A class used to run DocTest test cases, and accumulate statistics.
    The `run` method is used to process a single DocTest case.  It
    returns a tuple `(f, t)`, where `t` is the number of test cases
    tried, and `f` is the number of test cases that failed.

        >>> tests = DocTestFinder().find(_TestClass)
        >>> runner = DocTestRunner(verbose=False)
        >>> tests.sort(key = lambda test: test.name)
        >>> for test in tests:
        ...     print(test.name, '->', runner.run(test))
        _TestClass -> TestResults(failed=0, attempted=2)
        _TestClass.__init__ -> TestResults(failed=0, attempted=2)
        _TestClass.get -> TestResults(failed=0, attempted=2)
        _TestClass.square -> TestResults(failed=0, attempted=1)

    The `summarize` method prints a summary of all the test cases that
    have been run by the runner, and returns an aggregated `(f, t)`
    tuple:

        >>> runner.summarize(verbose=1)
        4 items passed all tests:
           2 tests in _TestClass
           2 tests in _TestClass.__init__
           2 tests in _TestClass.get
           1 tests in _TestClass.square
        7 tests in 4 items.
        7 passed and 0 failed.
        Test passed.
        TestResults(failed=0, attempted=7)

    The aggregated number of tried examples and failed examples is
    also available via the `tries` and `failures` attributes:

        >>> runner.tries
        7
        >>> runner.failures
        0

    The comparison between expected outputs and actual outputs is done
    by an `OutputChecker`.  This comparison may be customized with a
    number of option flags; see the documentation for `testmod` for
    more information.  If the option flags are insufficient, then the
    comparison may also be customized by passing a subclass of
    `OutputChecker` to the constructor.

    The test runner's display output can be controlled in two ways.
    First, an output function (`out) can be passed to
    `TestRunner.run`; this function will be called with strings that
    should be displayed.  It defaults to `sys.stdout.write`.  If
    capturing the output is not sufficient, then the display output
    can be also customized by subclassing DocTestRunner, and
    overriding the methods `report_start`, `report_success`,
    `report_unexpected_exception`, and `report_failure`.
    """
    # This divider string is used to separate failure messages, and to
    # separate sections of the summary.
    DIVIDER = "*" * 70

    def __init__(self, checker=None, verbose=None, optionflags=0):
        """
        Create a new test runner.

        Optional keyword arg `checker` is the `OutputChecker` that
        should be used to compare the expected outputs and actual
        outputs of doctest examples.

        Optional keyword arg 'verbose' prints lots of stuff if true,
        only failures if false; by default, it's true iff '-v' is in
        sys.argv.

        Optional argument `optionflags` can be used to control how the
        test runner compares expected output to actual output, and how
        it displays failures.  See the documentation for `testmod` for
        more information.
        """
        self._checker = checker or OutputChecker()
        if verbose is None:
            verbose = '-v' in sys.argv
        self._verbose = verbose
        self.optionflags = optionflags
        self.original_optionflags = optionflags

        # Keep track of the examples we've run.
        self.tries = 0
        self.failures = 0
        self._name2ft = {}

        # Create a fake output target for capturing doctest output.
        self._fakeout = _SpoofOut()

    #/////////////////////////////////////////////////////////////////
    # Reporting methods
    #/////////////////////////////////////////////////////////////////

    def report_start(self, out, test, example):
        """
        Report that the test runner is about to process the given
        example.  (Only displays a message if verbose=True)
        """
        if self._verbose:
            if example.want:
                out('Trying:\n' + _indent(example.source) +
                    'Expecting:\n' + _indent(example.want))
            else:
                out('Trying:\n' + _indent(example.source) +
                    'Expecting nothing\n')

    def report_success(self, out, test, example, got):
        """
        Report that the given example ran successfully.  (Only
        displays a message if verbose=True)
        """
        if self._verbose:
            out("ok\n")

    def report_failure(self, out, test, example, got):
        """
        Report that the given example failed.
        """
        out(self._failure_header(test, example) +
            self._checker.output_difference(example, got, self.optionflags))

    def report_unexpected_exception(self, out, test, example, exc_info):
        """
        Report that the given example raised an unexpected exception.
        """
        out(self._failure_header(test, example) +
            'Exception raised:\n' + _indent(_exception_traceback(exc_info)))

    def _failure_header(self, test, example):
        out = [self.DIVIDER]
        if test.filename:
            if test.lineno is not None and example.lineno is not None:
                lineno = test.lineno + example.lineno + 1
            else:
                lineno = '?'
            out.append('File "%s", line %s, in %s' %
                       (test.filename, lineno, test.name))
        else:
            out.append('Line %s, in %s' % (example.lineno+1, test.name))
        out.append('Failed example:')
        source = example.source
        out.append(_indent(source))
        return '\n'.join(out)

    #/////////////////////////////////////////////////////////////////
    # DocTest Running
    #/////////////////////////////////////////////////////////////////

    def __run(self, test, compileflags, out):
        """
        Run the examples in `test`.  Write the outcome of each example
        with one of the `DocTestRunner.report_*` methods, using the
        writer function `out`.  `compileflags` is the set of compiler
        flags that should be used to execute examples.  Return a tuple
        `(f, t)`, where `t` is the number of examples tried, and `f`
        is the number of examples that failed.  The examples are run
        in the namespace `test.globs`.
        """
        # Keep track of the number of failures and tries.
        failures = tries = 0

        # Save the option flags (since option directives can be used
        # to modify them).
        original_optionflags = self.optionflags

        SUCCESS, FAILURE, BOOM = range(3) # `outcome` state

        check = self._checker.check_output

        # Process each example.
        for examplenum, example in enumerate(test.examples):

            # If REPORT_ONLY_FIRST_FAILURE is set, then suppress
            # reporting after the first failure.
            quiet = (self.optionflags & REPORT_ONLY_FIRST_FAILURE and
                     failures > 0)

            # Merge in the example's options.
            self.optionflags = original_optionflags
            if example.options:
                for (optionflag, val) in example.options.items():
                    if val:
                        self.optionflags |= optionflag
                    else:
                        self.optionflags &= ~optionflag

            # If 'SKIP' is set, then skip this example.
            if self.optionflags & SKIP:
                continue

            # Record that we started this example.
            tries += 1
            if not quiet:
                self.report_start(out, test, example)

            # Use a special filename for compile(), so we can retrieve
            # the source code during interactive debugging (see
            # __patched_linecache_getlines).
            filename = '<doctest %s[%d]>' % (test.name, examplenum)

            # Run the example in the given context (globs), and record
            # any exception that gets raised.  (But don't intercept
            # keyboard interrupts.)
            try:
                # Don't blink!  This is where the user's code gets run.
                exec(compile(example.source, filename, "single",
                             compileflags, 1), test.globs)
                self.debugger.set_continue() # ==== Example Finished ====
                exception = None
            except KeyboardInterrupt:
                raise
            except:
                exception = sys.exc_info()
                self.debugger.set_continue() # ==== Example Finished ====

            got = self._fakeout.getvalue()  # the actual output
            self._fakeout.truncate(0)
            outcome = FAILURE   # guilty until proved innocent or insane

            # If the example executed without raising any exceptions,
            # verify its output.
            if exception is None:
                if check(example.want, got, self.optionflags):
                    outcome = SUCCESS

            # The example raised an exception:  check if it was expected.
            else:
                exc_msg = traceback.format_exception_only(*exception[:2])[-1]
                if not quiet:
                    got += _exception_traceback(exception)

                # If `example.exc_msg` is None, then we weren't expecting
                # an exception.
                if example.exc_msg is None:
                    outcome = BOOM

                # We expected an exception:  see whether it matches.
                elif check(example.exc_msg, exc_msg, self.optionflags):
                    outcome = SUCCESS

                # Another chance if they didn't care about the detail.
                elif self.optionflags & IGNORE_EXCEPTION_DETAIL:
                    m1 = re.match(r'(?:[^:]*\.)?([^:]*:)', example.exc_msg)
                    m2 = re.match(r'(?:[^:]*\.)?([^:]*:)', exc_msg)
                    if m1 and m2 and check(m1.group(1), m2.group(1),
                                           self.optionflags):
                        outcome = SUCCESS

            # Report the outcome.
            if outcome is SUCCESS:
                if not quiet:
                    self.report_success(out, test, example, got)
            elif outcome is FAILURE:
                if not quiet:
                    self.report_failure(out, test, example, got)
                failures += 1
            elif outcome is BOOM:
                if not quiet:
                    self.report_unexpected_exception(out, test, example,
                                                     exception)
                failures += 1
            else:
                assert False, ("unknown outcome", outcome)

        # Restore the option flags (in case they were modified)
        self.optionflags = original_optionflags

        # Record and return the number of failures and tries.
        self.__record_outcome(test, failures, tries)
        return TestResults(failures, tries)

    def __record_outcome(self, test, f, t):
        """
        Record the fact that the given DocTest (`test`) generated `f`
        failures out of `t` tried examples.
        """
        f2, t2 = self._name2ft.get(test.name, (0,0))
        self._name2ft[test.name] = (f+f2, t+t2)
        self.failures += f
        self.tries += t

    __LINECACHE_FILENAME_RE = re.compile(r'<doctest '
                                         r'(?P<name>.+)'
                                         r'\[(?P<examplenum>\d+)\]>$')
    def __patched_linecache_getlines(self, filename, module_globals=None):
        m = self.__LINECACHE_FILENAME_RE.match(filename)
        if m and m.group('name') == self.test.name:
            example = self.test.examples[int(m.group('examplenum'))]
            return example.source.splitlines(keepends=True)
        else:
            return self.save_linecache_getlines(filename, module_globals)

    def run(self, test, compileflags=None, out=None, clear_globs=True):
        """
        Run the examples in `test`, and display the results using the
        writer function `out`.

        The examples are run in the namespace `test.globs`.  If
        `clear_globs` is true (the default), then this namespace will
        be cleared after the test runs, to help with garbage
        collection.  If you would like to examine the namespace after
        the test completes, then use `clear_globs=False`.

        `compileflags` gives the set of flags that should be used by
        the Python compiler when running the examples.  If not
        specified, then it will default to the set of future-import
        flags that apply to `globs`.

        The output of each example is checked using
        `DocTestRunner.check_output`, and the results are formatted by
        the `DocTestRunner.report_*` methods.
        """
        self.test = test

        if compileflags is None:
            compileflags = _extract_future_flags(test.globs)

        save_stdout = sys.stdout
        if out is None:
            encoding = save_stdout.encoding
            if encoding is None or encoding.lower() == 'utf-8':
                out = save_stdout.write
            else:
                # Use backslashreplace error handling on write
                def out(s):
                    s = str(s.encode(encoding, 'backslashreplace'), encoding)
                    save_stdout.write(s)
        sys.stdout = self._fakeout

        # Patch pdb.set_trace to restore sys.stdout during interactive
        # debugging (so it's not still redirected to self._fakeout).
        # Note that the interactive output will go to *our*
        # save_stdout, even if that's not the real sys.stdout; this
        # allows us to write test cases for the set_trace behavior.
        save_trace = sys.gettrace()
        save_set_trace = pdb.set_trace
        self.debugger = _OutputRedirectingPdb(save_stdout)
        self.debugger.reset()
        pdb.set_trace = self.debugger.set_trace

        # Patch linecache.getlines, so we can see the example's source
        # when we're inside the debugger.
        self.save_linecache_getlines = linecache.getlines
        linecache.getlines = self.__patched_linecache_getlines

        # Make sure sys.displayhook just prints the value to stdout
        save_displayhook = sys.displayhook
        sys.displayhook = sys.__displayhook__

        try:
            return self.__run(test, compileflags, out)
        finally:
            sys.stdout = save_stdout
            pdb.set_trace = save_set_trace
            sys.settrace(save_trace)
            linecache.getlines = self.save_linecache_getlines
            sys.displayhook = save_displayhook
            if clear_globs:
                test.globs.clear()
                import builtins
                builtins._ = None

    #/////////////////////////////////////////////////////////////////
    # Summarization
    #/////////////////////////////////////////////////////////////////
    def summarize(self, verbose=None):
        """
        Print a summary of all the test cases that have been run by
        this DocTestRunner, and return a tuple `(f, t)`, where `f` is
        the total number of failed examples, and `t` is the total
        number of tried examples.

        The optional `verbose` argument controls how detailed the
        summary is.  If the verbosity is not specified, then the
        DocTestRunner's verbosity is used.
        """
        if verbose is None:
            verbose = self._verbose
        notests = []
        passed = []
        failed = []
        totalt = totalf = 0
        for x in self._name2ft.items():
            name, (f, t) = x
            assert f <= t
            totalt += t
            totalf += f
            if t == 0:
                notests.append(name)
            elif f == 0:
                passed.append( (name, t) )
            else:
                failed.append(x)
        if verbose:
            if notests:
                print(len(notests), "items had no tests:")
                notests.sort()
                for thing in notests:
                    print("   ", thing)
            if passed:
                print(len(passed), "items passed all tests:")
                passed.sort()
                for thing, count in passed:
                    print(" %3d tests in %s" % (count, thing))
        if failed:
            print(self.DIVIDER)
            print(len(failed), "items had failures:")
            failed.sort()
            for thing, (f, t) in failed:
                print(" %3d of %3d in %s" % (f, t, thing))
        if verbose:
            print(totalt, "tests in", len(self._name2ft), "items.")
            print(totalt - totalf, "passed and", totalf, "failed.")
        if totalf:
            print("***Test Failed***", totalf, "failures.")
        elif verbose:
            print("Test passed.")
        return TestResults(totalf, totalt)

    #/////////////////////////////////////////////////////////////////
    # Backward compatibility cruft to maintain doctest.master.
    #/////////////////////////////////////////////////////////////////
    def merge(self, other):
        d = self._name2ft
        for name, (f, t) in other._name2ft.items():
            if name in d:
                # Don't print here by default, since doing
                #     so breaks some of the buildbots
                #print("*** DocTestRunner.merge: '" + name + "' in both" \
                #    " testers; summing outcomes.")
                f2, t2 = d[name]
                f = f + f2
                t = t + t2
            d[name] = f, t

class OutputChecker:
    """
    A class used to check the whether the actual output from a doctest
    example matches the expected output.  `OutputChecker` defines two
    methods: `check_output`, which compares a given pair of outputs,
    and returns true if they match; and `output_difference`, which
    returns a string describing the differences between two outputs.
    """
    def _toAscii(self, s):
        """
        Convert string to hex-escaped ASCII string.
        """
        return str(s.encode('ASCII', 'backslashreplace'), "ASCII")

    def check_output(self, want, got, optionflags):
        """
        Return True iff the actual output from an example (`got`)
        matches the expected output (`want`).  These strings are
        always considered to match if they are identical; but
        depending on what option flags the test runner is using,
        several non-exact match types are also possible.  See the
        documentation for `TestRunner` for more information about
        option flags.
        """

        # If `want` contains hex-escaped character such as "\u1234",
        # then `want` is a string of six characters(e.g. [\,u,1,2,3,4]).
        # On the other hand, `got` could be an another sequence of
        # characters such as [\u1234], so `want` and `got` should
        # be folded to hex-escaped ASCII string to compare.
        got = self._toAscii(got)
        want = self._toAscii(want)

        # Handle the common case first, for efficiency:
        # if they're string-identical, always return true.
        if got == want:
            return True

        # The values True and False replaced 1 and 0 as the return
        # value for boolean comparisons in Python 2.3.
        if not (optionflags & DONT_ACCEPT_TRUE_FOR_1):
            if (got,want) == ("True\n", "1\n"):
                return True
            if (got,want) == ("False\n", "0\n"):
                return True

        # <BLANKLINE> can be used as a special sequence to signify a
        # blank line, unless the DONT_ACCEPT_BLANKLINE flag is used.
        if not (optionflags & DONT_ACCEPT_BLANKLINE):
            # Replace <BLANKLINE> in want with a blank line.
            want = re.sub('(?m)^%s\s*?$' % re.escape(BLANKLINE_MARKER),
                          '', want)
            # If a line in got contains only spaces, then remove the
            # spaces.
            got = re.sub('(?m)^\s*?$', '', got)
            if got == want:
                return True

        # This flag causes doctest to ignore any differences in the
        # contents of whitespace strings.  Note that this can be used
        # in conjunction with the ELLIPSIS flag.
        if optionflags & NORMALIZE_WHITESPACE:
            got = ' '.join(got.split())
            want = ' '.join(want.split())
            if got == want:
                return True

        # The ELLIPSIS flag says to let the sequence "..." in `want`
        # match any substring in `got`.
        if optionflags & ELLIPSIS:
            if _ellipsis_match(want, got):
                return True

        # We didn't find any match; return false.
        return False

    # Should we do a fancy diff?
    def _do_a_fancy_diff(self, want, got, optionflags):
        # Not unless they asked for a fancy diff.
        if not optionflags & (REPORT_UDIFF |
                              REPORT_CDIFF |
                              REPORT_NDIFF):
            return False

        # If expected output uses ellipsis, a meaningful fancy diff is
        # too hard ... or maybe not.  In two real-life failures Tim saw,
        # a diff was a major help anyway, so this is commented out.
        # [todo] _ellipsis_match() knows which pieces do and don't match,
        # and could be the basis for a kick-ass diff in this case.
        ##if optionflags & ELLIPSIS and ELLIPSIS_MARKER in want:
        ##    return False

        # ndiff does intraline difference marking, so can be useful even
        # for 1-line differences.
        if optionflags & REPORT_NDIFF:
            return True

        # The other diff types need at least a few lines to be helpful.
        return want.count('\n') > 2 and got.count('\n') > 2

    def output_difference(self, example, got, optionflags):
        """
        Return a string describing the differences between the
        expected output for a given example (`example`) and the actual
        output (`got`).  `optionflags` is the set of option flags used
        to compare `want` and `got`.
        """
        want = example.want
        # If <BLANKLINE>s are being used, then replace blank lines
        # with <BLANKLINE> in the actual output string.
        if not (optionflags & DONT_ACCEPT_BLANKLINE):
            got = re.sub('(?m)^[ ]*(?=\n)', BLANKLINE_MARKER, got)

        # Check if we should use diff.
        if self._do_a_fancy_diff(want, got, optionflags):
            # Split want & got into lines.
            want_lines = want.splitlines(keepends=True)
            got_lines = got.splitlines(keepends=True)
            # Use difflib to find their differences.
            if optionflags & REPORT_UDIFF:
                diff = difflib.unified_diff(want_lines, got_lines, n=2)
                diff = list(diff)[2:] # strip the diff header
                kind = 'unified diff with -expected +actual'
            elif optionflags & REPORT_CDIFF:
                diff = difflib.context_diff(want_lines, got_lines, n=2)
                diff = list(diff)[2:] # strip the diff header
                kind = 'context diff with expected followed by actual'
            elif optionflags & REPORT_NDIFF:
                engine = difflib.Differ(charjunk=difflib.IS_CHARACTER_JUNK)
                diff = list(engine.compare(want_lines, got_lines))
                kind = 'ndiff with -expected +actual'
            else:
                assert 0, 'Bad diff option'
            # Remove trailing whitespace on diff output.
            diff = [line.rstrip() + '\n' for line in diff]
            return 'Differences (%s):\n' % kind + _indent(''.join(diff))

        # If we're not using diff, then simply list the expected
        # output followed by the actual output.
        if want and got:
            return 'Expected:\n%sGot:\n%s' % (_indent(want), _indent(got))
        elif want:
            return 'Expected:\n%sGot nothing\n' % _indent(want)
        elif got:
            return 'Expected nothing\nGot:\n%s' % _indent(got)
        else:
            return 'Expected nothing\nGot nothing\n'

class DocTestFailure(Exception):
    """A DocTest example has failed in debugging mode.

    The exception instance has variables:

    - test: the DocTest object being run

    - example: the Example object that failed

    - got: the actual output
    """
    def __init__(self, test, example, got):
        self.test = test
        self.example = example
        self.got = got

    def __str__(self):
        return str(self.test)

class UnexpectedException(Exception):
    """A DocTest example has encountered an unexpected exception

    The exception instance has variables:

    - test: the DocTest object being run

    - example: the Example object that failed

    - exc_info: the exception info
    """
    def __init__(self, test, example, exc_info):
        self.test = test
        self.example = example
        self.exc_info = exc_info

    def __str__(self):
        return str(self.test)

class DebugRunner(DocTestRunner):
    r"""Run doc tests but raise an exception as soon as there is a failure.

       If an unexpected exception occurs, an UnexpectedException is raised.
       It contains the test, the example, and the original exception:

         >>> runner = DebugRunner(verbose=False)
         >>> test = DocTestParser().get_doctest('>>> raise KeyError\n42',
         ...                                    {}, 'foo', 'foo.py', 0)
         >>> try:
         ...     runner.run(test)
         ... except UnexpectedException as f:
         ...     failure = f

         >>> failure.test is test
         True

         >>> failure.example.want
         '42\n'

         >>> exc_info = failure.exc_info
         >>> raise exc_info[1] # Already has the traceback
         Traceback (most recent call last):
         ...
         KeyError

       We wrap the original exception to give the calling application
       access to the test and example information.

       If the output doesn't match, then a DocTestFailure is raised:

         >>> test = DocTestParser().get_doctest('''
         ...      >>> x = 1
         ...      >>> x
         ...      2
         ...      ''', {}, 'foo', 'foo.py', 0)

         >>> try:
         ...    runner.run(test)
         ... except DocTestFailure as f:
         ...    failure = f

       DocTestFailure objects provide access to the test:

         >>> failure.test is test
         True

       As well as to the example:

         >>> failure.example.want
         '2\n'

       and the actual output:

         >>> failure.got
         '1\n'

       If a failure or error occurs, the globals are left intact:

         >>> del test.globs['__builtins__']
         >>> test.globs
         {'x': 1}

         >>> test = DocTestParser().get_doctest('''
         ...      >>> x = 2
         ...      >>> raise KeyError
         ...      ''', {}, 'foo', 'foo.py', 0)

         >>> runner.run(test)
         Traceback (most recent call last):
         ...
         doctest.UnexpectedException: <DocTest foo from foo.py:0 (2 examples)>

         >>> del test.globs['__builtins__']
         >>> test.globs
         {'x': 2}

       But the globals are cleared if there is no error:

         >>> test = DocTestParser().get_doctest('''
         ...      >>> x = 2
         ...      ''', {}, 'foo', 'foo.py', 0)

         >>> runner.run(test)
         TestResults(failed=0, attempted=1)

         >>> test.globs
         {}

       """

    def run(self, test, compileflags=None, out=None, clear_globs=True):
        r = DocTestRunner.run(self, test, compileflags, out, False)
        if clear_globs:
            test.globs.clear()
        return r

    def report_unexpected_exception(self, out, test, example, exc_info):
        raise UnexpectedException(test, example, exc_info)

    def report_failure(self, out, test, example, got):
        raise DocTestFailure(test, example, got)

######################################################################
## 6. Test Functions
######################################################################
# These should be backwards compatible.

# For backward compatibility, a global instance of a DocTestRunner
# class, updated by testmod.
master = None

def testmod(m=None, name=None, globs=None, verbose=None,
            report=True, optionflags=0, extraglobs=None,
            raise_on_error=False, exclude_empty=False):
    """m=None, name=None, globs=None, verbose=None, report=True,
       optionflags=0, extraglobs=None, raise_on_error=False,
       exclude_empty=False

    Test examples in docstrings in functions and classes reachable
    from module m (or the current module if m is not supplied), starting
    with m.__doc__.

    Also test examples reachable from dict m.__test__ if it exists and is
    not None.  m.__test__ maps names to functions, classes and strings;
    function and class docstrings are tested even if the name is private;
    strings are tested directly, as if they were docstrings.

    Return (#failures, #tests).

    See help(doctest) for an overview.

    Optional keyword arg "name" gives the name of the module; by default
    use m.__name__.

    Optional keyword arg "globs" gives a dict to be used as the globals
    when executing examples; by default, use m.__dict__.  A copy of this
    dict is actually used for each docstring, so that each docstring's
    examples start with a clean slate.

    Optional keyword arg "extraglobs" gives a dictionary that should be
    merged into the globals that are used to execute examples.  By
    default, no extra globals are used.  This is new in 2.4.

    Optional keyword arg "verbose" prints lots of stuff if true, prints
    only failures if false; by default, it's true iff "-v" is in sys.argv.

    Optional keyword arg "report" prints a summary at the end when true,
    else prints nothing at the end.  In verbose mode, the summary is
    detailed, else very brief (in fact, empty if all tests passed).

    Optional keyword arg "optionflags" or's together module constants,
    and defaults to 0.  This is new in 2.3.  Possible values (see the
    docs for details):

        DONT_ACCEPT_TRUE_FOR_1
        DONT_ACCEPT_BLANKLINE
        NORMALIZE_WHITESPACE
        ELLIPSIS
        SKIP
        IGNORE_EXCEPTION_DETAIL
        REPORT_UDIFF
        REPORT_CDIFF
        REPORT_NDIFF
        REPORT_ONLY_FIRST_FAILURE

    Optional keyword arg "raise_on_error" raises an exception on the
    first unexpected exception or failure. This allows failures to be
    post-mortem debugged.

    Advanced tomfoolery:  testmod runs methods of a local instance of
    class doctest.Tester, then merges the results into (or creates)
    global Tester instance doctest.master.  Methods of doctest.master
    can be called directly too, if you want to do something unusual.
    Passing report=0 to testmod is especially useful then, to delay
    displaying a summary.  Invoke doctest.master.summarize(verbose)
    when you're done fiddling.
    """
    global master

    # If no module was given, then use __main__.
    if m is None:
        # DWA - m will still be None if this wasn't invoked from the command
        # line, in which case the following TypeError is about as good an error
        # as we should expect
        m = sys.modules.get('__main__')

    # Check that we were actually given a module.
    if not inspect.ismodule(m):
        raise TypeError("testmod: module required; %r" % (m,))

    # If no name was given, then use the module's name.
    if name is None:
        name = m.__name__

    # Find, parse, and run all tests in the given module.
    finder = DocTestFinder(exclude_empty=exclude_empty)

    if raise_on_error:
        runner = DebugRunner(verbose=verbose, optionflags=optionflags)
    else:
        runner = DocTestRunner(verbose=verbose, optionflags=optionflags)

    for test in finder.find(m, name, globs=globs, extraglobs=extraglobs):
        runner.run(test)

    if report:
        runner.summarize()

    if master is None:
        master = runner
    else:
        master.merge(runner)

    return TestResults(runner.failures, runner.tries)

def testfile(filename, module_relative=True, name=None, package=None,
             globs=None, verbose=None, report=True, optionflags=0,
             extraglobs=None, raise_on_error=False, parser=DocTestParser(),
             encoding=None):
    """
    Test examples in the given file.  Return (#failures, #tests).

    Optional keyword arg "module_relative" specifies how filenames
    should be interpreted:

      - If "module_relative" is True (the default), then "filename"
         specifies a module-relative path.  By default, this path is
         relative to the calling module's directory; but if the
         "package" argument is specified, then it is relative to that
         package.  To ensure os-independence, "filename" should use
         "/" characters to separate path segments, and should not
         be an absolute path (i.e., it may not begin with "/").

      - If "module_relative" is False, then "filename" specifies an
        os-specific path.  The path may be absolute or relative (to
        the current working directory).

    Optional keyword arg "name" gives the name of the test; by default
    use the file's basename.

    Optional keyword argument "package" is a Python package or the
    name of a Python package whose directory should be used as the
    base directory for a module relative filename.  If no package is
    specified, then the calling module's directory is used as the base
    directory for module relative filenames.  It is an error to
    specify "package" if "module_relative" is False.

    Optional keyword arg "globs" gives a dict to be used as the globals
    when executing examples; by default, use {}.  A copy of this dict
    is actually used for each docstring, so that each docstring's
    examples start with a clean slate.

    Optional keyword arg "extraglobs" gives a dictionary that should be
    merged into the globals that are used to execute examples.  By
    default, no extra globals are used.

    Optional keyword arg "verbose" prints lots of stuff if true, prints
    only failures if false; by default, it's true iff "-v" is in sys.argv.

    Optional keyword arg "report" prints a summary at the end when true,
    else prints nothing at the end.  In verbose mode, the summary is
    detailed, else very brief (in fact, empty if all tests passed).

    Optional keyword arg "optionflags" or's together module constants,
    and defaults to 0.  Possible values (see the docs for details):

        DONT_ACCEPT_TRUE_FOR_1
        DONT_ACCEPT_BLANKLINE
        NORMALIZE_WHITESPACE
        ELLIPSIS
        SKIP
        IGNORE_EXCEPTION_DETAIL
        REPORT_UDIFF
        REPORT_CDIFF
        REPORT_NDIFF
        REPORT_ONLY_FIRST_FAILURE

    Optional keyword arg "raise_on_error" raises an exception on the
    first unexpected exception or failure. This allows failures to be
    post-mortem debugged.

    Optional keyword arg "parser" specifies a DocTestParser (or
    subclass) that should be used to extract tests from the files.

    Optional keyword arg "encoding" specifies an encoding that should
    be used to convert the file to unicode.

    Advanced tomfoolery:  testmod runs methods of a local instance of
    class doctest.Tester, then merges the results into (or creates)
    global Tester instance doctest.master.  Methods of doctest.master
    can be called directly too, if you want to do something unusual.
    Passing report=0 to testmod is especially useful then, to delay
    displaying a summary.  Invoke doctest.master.summarize(verbose)
    when you're done fiddling.
    """
    global master

    if package and not module_relative:
        raise ValueError("Package may only be specified for module-"
                         "relative paths.")

    # Relativize the path
    text, filename = _load_testfile(filename, package, module_relative,
                                    encoding or "utf-8")

    # If no name was given, then use the file's name.
    if name is None:
        name = os.path.basename(filename)

    # Assemble the globals.
    if globs is None:
        globs = {}
    else:
        globs = globs.copy()
    if extraglobs is not None:
        globs.update(extraglobs)
    if '__name__' not in globs:
        globs['__name__'] = '__main__'

    if raise_on_error:
        runner = DebugRunner(verbose=verbose, optionflags=optionflags)
    else:
        runner = DocTestRunner(verbose=verbose, optionflags=optionflags)

    # Read the file, convert it to a test, and run it.
    test = parser.get_doctest(text, globs, name, filename, 0)
    runner.run(test)

    if report:
        runner.summarize()

    if master is None:
        master = runner
    else:
        master.merge(runner)

    return TestResults(runner.failures, runner.tries)

def run_docstring_examples(f, globs, verbose=False, name="NoName",
                           compileflags=None, optionflags=0):
    """
    Test examples in the given object's docstring (`f`), using `globs`
    as globals.  Optional argument `name` is used in failure messages.
    If the optional argument `verbose` is true, then generate output
    even if there are no failures.

    `compileflags` gives the set of flags that should be used by the
    Python compiler when running the examples.  If not specified, then
    it will default to the set of future-import flags that apply to
    `globs`.

    Optional keyword arg `optionflags` specifies options for the
    testing and output.  See the documentation for `testmod` for more
    information.
    """
    # Find, parse, and run all tests in the given module.
    finder = DocTestFinder(verbose=verbose, recurse=False)
    runner = DocTestRunner(verbose=verbose, optionflags=optionflags)
    for test in finder.find(f, name, globs=globs):
        runner.run(test, compileflags=compileflags)

######################################################################
## 7. Unittest Support
######################################################################

_unittest_reportflags = 0

def set_unittest_reportflags(flags):
    """Sets the unittest option flags.

    The old flag is returned so that a runner could restore the old
    value if it wished to:

      >>> import doctest
      >>> old = doctest._unittest_reportflags
      >>> doctest.set_unittest_reportflags(REPORT_NDIFF |
      ...                          REPORT_ONLY_FIRST_FAILURE) == old
      True

      >>> doctest._unittest_reportflags == (REPORT_NDIFF |
      ...                                   REPORT_ONLY_FIRST_FAILURE)
      True

    Only reporting flags can be set:

      >>> doctest.set_unittest_reportflags(ELLIPSIS)
      Traceback (most recent call last):
      ...
      ValueError: ('Only reporting flags allowed', 8)

      >>> doctest.set_unittest_reportflags(old) == (REPORT_NDIFF |
      ...                                   REPORT_ONLY_FIRST_FAILURE)
      True
    """
    global _unittest_reportflags

    if (flags & REPORTING_FLAGS) != flags:
        raise ValueError("Only reporting flags allowed", flags)
    old = _unittest_reportflags
    _unittest_reportflags = flags
    return old


class DocTestCase(unittest.TestCase):

    def __init__(self, test, optionflags=0, setUp=None, tearDown=None,
                 checker=None):

        unittest.TestCase.__init__(self)
        self._dt_optionflags = optionflags
        self._dt_checker = checker
        self._dt_test = test
        self._dt_setUp = setUp
        self._dt_tearDown = tearDown

    def setUp(self):
        test = self._dt_test

        if self._dt_setUp is not None:
            self._dt_setUp(test)

    def tearDown(self):
        test = self._dt_test

        if self._dt_tearDown is not None:
            self._dt_tearDown(test)

        test.globs.clear()

    def runTest(self):
        test = self._dt_test
        old = sys.stdout
        new = StringIO()
        optionflags = self._dt_optionflags

        if not (optionflags & REPORTING_FLAGS):
            # The option flags don't include any reporting flags,
            # so add the default reporting flags
            optionflags |= _unittest_reportflags

        runner = DocTestRunner(optionflags=optionflags,
                               checker=self._dt_checker, verbose=False)

        try:
            runner.DIVIDER = "-"*70
            failures, tries = runner.run(
                test, out=new.write, clear_globs=False)
        finally:
            sys.stdout = old

        if failures:
            raise self.failureException(self.format_failure(new.getvalue()))

    def format_failure(self, err):
        test = self._dt_test
        if test.lineno is None:
            lineno = 'unknown line number'
        else:
            lineno = '%s' % test.lineno
        lname = '.'.join(test.name.split('.')[-1:])
        return ('Failed doctest test for %s\n'
                '  File "%s", line %s, in %s\n\n%s'
                % (test.name, test.filename, lineno, lname, err)
                )

    def debug(self):
        r"""Run the test case without results and without catching exceptions

           The unit test framework includes a debug method on test cases
           and test suites to support post-mortem debugging.  The test code
           is run in such a way that errors are not caught.  This way a
           caller can catch the errors and initiate post-mortem debugging.

           The DocTestCase provides a debug method that raises
           UnexpectedException errors if there is an unexpected
           exception:

             >>> test = DocTestParser().get_doctest('>>> raise KeyError\n42',
             ...                {}, 'foo', 'foo.py', 0)
             >>> case = DocTestCase(test)
             >>> try:
             ...     case.debug()
             ... except UnexpectedException as f:
             ...     failure = f

           The UnexpectedException contains the test, the example, and
           the original exception:

             >>> failure.test is test
             True

             >>> failure.example.want
             '42\n'

             >>> exc_info = failure.exc_info
             >>> raise exc_info[1] # Already has the traceback
             Traceback (most recent call last):
             ...
             KeyError

           If the output doesn't match, then a DocTestFailure is raised:

             >>> test = DocTestParser().get_doctest('''
             ...      >>> x = 1
             ...      >>> x
             ...      2
             ...      ''', {}, 'foo', 'foo.py', 0)
             >>> case = DocTestCase(test)

             >>> try:
             ...    case.debug()
             ... except DocTestFailure as f:
             ...    failure = f

           DocTestFailure objects provide access to the test:

             >>> failure.test is test
             True

           As well as to the example:

             >>> failure.example.want
             '2\n'

           and the actual output:

             >>> failure.got
             '1\n'

           """

        self.setUp()
        runner = DebugRunner(optionflags=self._dt_optionflags,
                             checker=self._dt_checker, verbose=False)
        runner.run(self._dt_test, clear_globs=False)
        self.tearDown()

    def id(self):
        return self._dt_test.name

    def __eq__(self, other):
        if type(self) is not type(other):
            return NotImplemented

        return self._dt_test == other._dt_test and \
               self._dt_optionflags == other._dt_optionflags and \
               self._dt_setUp == other._dt_setUp and \
               self._dt_tearDown == other._dt_tearDown and \
               self._dt_checker == other._dt_checker

    def __ne__(self, other):
        return not self == other

<<<<<<< HEAD
=======
    def __hash__(self):
        return hash((self._dt_optionflags, self._dt_setUp, self._dt_tearDown,
                     self._dt_checker))

>>>>>>> 165b1283
    def __repr__(self):
        name = self._dt_test.name.split('.')
        return "%s (%s)" % (name[-1], '.'.join(name[:-1]))

    __str__ = __repr__

    def shortDescription(self):
        return "Doctest: " + self._dt_test.name

class SkipDocTestCase(DocTestCase):
    def __init__(self):
        DocTestCase.__init__(self, None)

    def setUp(self):
        self.skipTest("DocTestSuite will not work with -O2 and above")

    def test_skip(self):
        pass

    def shortDescription(self):
        return "Skipping tests from %s" % module.__name__

def DocTestSuite(module=None, globs=None, extraglobs=None, test_finder=None,
                 **options):
    """
    Convert doctest tests for a module to a unittest test suite.

    This converts each documentation string in a module that
    contains doctest tests to a unittest test case.  If any of the
    tests in a doc string fail, then the test case fails.  An exception
    is raised showing the name of the file containing the test and a
    (sometimes approximate) line number.

    The `module` argument provides the module to be tested.  The argument
    can be either a module or a module name.

    If no argument is given, the calling module is used.

    A number of options may be provided as keyword arguments:

    setUp
      A set-up function.  This is called before running the
      tests in each file. The setUp function will be passed a DocTest
      object.  The setUp function can access the test globals as the
      globs attribute of the test passed.

    tearDown
      A tear-down function.  This is called after running the
      tests in each file.  The tearDown function will be passed a DocTest
      object.  The tearDown function can access the test globals as the
      globs attribute of the test passed.

    globs
      A dictionary containing initial global variables for the tests.

    optionflags
       A set of doctest option flags expressed as an integer.
    """

    if test_finder is None:
        test_finder = DocTestFinder()

    module = _normalize_module(module)
    tests = test_finder.find(module, globs=globs, extraglobs=extraglobs)

    if not tests and sys.flags.optimize >=2:
        # Skip doctests when running with -O2
        suite = unittest.TestSuite()
        suite.addTest(SkipDocTestCase())
        return suite
    elif not tests:
        # Why do we want to do this? Because it reveals a bug that might
        # otherwise be hidden.
        raise ValueError(module, "has no tests")

    tests.sort()
    suite = unittest.TestSuite()

    for test in tests:
        if len(test.examples) == 0:
            continue
        if not test.filename:
            filename = module.__file__
            if filename[-4:] in (".pyc", ".pyo"):
                filename = filename[:-1]
            test.filename = filename
        suite.addTest(DocTestCase(test, **options))

    return suite

class DocFileCase(DocTestCase):

    def id(self):
        return '_'.join(self._dt_test.name.split('.'))

    def __repr__(self):
        return self._dt_test.filename
    __str__ = __repr__

    def format_failure(self, err):
        return ('Failed doctest test for %s\n  File "%s", line 0\n\n%s'
                % (self._dt_test.name, self._dt_test.filename, err)
                )

def DocFileTest(path, module_relative=True, package=None,
                globs=None, parser=DocTestParser(),
                encoding=None, **options):
    if globs is None:
        globs = {}
    else:
        globs = globs.copy()

    if package and not module_relative:
        raise ValueError("Package may only be specified for module-"
                         "relative paths.")

    # Relativize the path.
    doc, path = _load_testfile(path, package, module_relative,
                               encoding or "utf-8")

    if "__file__" not in globs:
        globs["__file__"] = path

    # Find the file and read it.
    name = os.path.basename(path)

    # Convert it to a test, and wrap it in a DocFileCase.
    test = parser.get_doctest(doc, globs, name, path, 0)
    return DocFileCase(test, **options)

def DocFileSuite(*paths, **kw):
    """A unittest suite for one or more doctest files.

    The path to each doctest file is given as a string; the
    interpretation of that string depends on the keyword argument
    "module_relative".

    A number of options may be provided as keyword arguments:

    module_relative
      If "module_relative" is True, then the given file paths are
      interpreted as os-independent module-relative paths.  By
      default, these paths are relative to the calling module's
      directory; but if the "package" argument is specified, then
      they are relative to that package.  To ensure os-independence,
      "filename" should use "/" characters to separate path
      segments, and may not be an absolute path (i.e., it may not
      begin with "/").

      If "module_relative" is False, then the given file paths are
      interpreted as os-specific paths.  These paths may be absolute
      or relative (to the current working directory).

    package
      A Python package or the name of a Python package whose directory
      should be used as the base directory for module relative paths.
      If "package" is not specified, then the calling module's
      directory is used as the base directory for module relative
      filenames.  It is an error to specify "package" if
      "module_relative" is False.

    setUp
      A set-up function.  This is called before running the
      tests in each file. The setUp function will be passed a DocTest
      object.  The setUp function can access the test globals as the
      globs attribute of the test passed.

    tearDown
      A tear-down function.  This is called after running the
      tests in each file.  The tearDown function will be passed a DocTest
      object.  The tearDown function can access the test globals as the
      globs attribute of the test passed.

    globs
      A dictionary containing initial global variables for the tests.

    optionflags
      A set of doctest option flags expressed as an integer.

    parser
      A DocTestParser (or subclass) that should be used to extract
      tests from the files.

    encoding
      An encoding that will be used to convert the files to unicode.
    """
    suite = unittest.TestSuite()

    # We do this here so that _normalize_module is called at the right
    # level.  If it were called in DocFileTest, then this function
    # would be the caller and we might guess the package incorrectly.
    if kw.get('module_relative', True):
        kw['package'] = _normalize_module(kw.get('package'))

    for path in paths:
        suite.addTest(DocFileTest(path, **kw))

    return suite

######################################################################
## 8. Debugging Support
######################################################################

def script_from_examples(s):
    r"""Extract script from text with examples.

       Converts text with examples to a Python script.  Example input is
       converted to regular code.  Example output and all other words
       are converted to comments:

       >>> text = '''
       ...       Here are examples of simple math.
       ...
       ...           Python has super accurate integer addition
       ...
       ...           >>> 2 + 2
       ...           5
       ...
       ...           And very friendly error messages:
       ...
       ...           >>> 1/0
       ...           To Infinity
       ...           And
       ...           Beyond
       ...
       ...           You can use logic if you want:
       ...
       ...           >>> if 0:
       ...           ...    blah
       ...           ...    blah
       ...           ...
       ...
       ...           Ho hum
       ...           '''

       >>> print(script_from_examples(text))
       # Here are examples of simple math.
       #
       #     Python has super accurate integer addition
       #
       2 + 2
       # Expected:
       ## 5
       #
       #     And very friendly error messages:
       #
       1/0
       # Expected:
       ## To Infinity
       ## And
       ## Beyond
       #
       #     You can use logic if you want:
       #
       if 0:
          blah
          blah
       #
       #     Ho hum
       <BLANKLINE>
       """
    output = []
    for piece in DocTestParser().parse(s):
        if isinstance(piece, Example):
            # Add the example's source code (strip trailing NL)
            output.append(piece.source[:-1])
            # Add the expected output:
            want = piece.want
            if want:
                output.append('# Expected:')
                output += ['## '+l for l in want.split('\n')[:-1]]
        else:
            # Add non-example text.
            output += [_comment_line(l)
                       for l in piece.split('\n')[:-1]]

    # Trim junk on both ends.
    while output and output[-1] == '#':
        output.pop()
    while output and output[0] == '#':
        output.pop(0)
    # Combine the output, and return it.
    # Add a courtesy newline to prevent exec from choking (see bug #1172785)
    return '\n'.join(output) + '\n'

def testsource(module, name):
    """Extract the test sources from a doctest docstring as a script.

    Provide the module (or dotted name of the module) containing the
    test to be debugged and the name (within the module) of the object
    with the doc string with tests to be debugged.
    """
    module = _normalize_module(module)
    tests = DocTestFinder().find(module)
    test = [t for t in tests if t.name == name]
    if not test:
        raise ValueError(name, "not found in tests")
    test = test[0]
    testsrc = script_from_examples(test.docstring)
    return testsrc

def debug_src(src, pm=False, globs=None):
    """Debug a single doctest docstring, in argument `src`'"""
    testsrc = script_from_examples(src)
    debug_script(testsrc, pm, globs)

def debug_script(src, pm=False, globs=None):
    "Debug a test script.  `src` is the script, as a string."
    import pdb

    if globs:
        globs = globs.copy()
    else:
        globs = {}

    if pm:
        try:
            exec(src, globs, globs)
        except:
            print(sys.exc_info()[1])
            p = pdb.Pdb(nosigint=True)
            p.reset()
            p.interaction(None, sys.exc_info()[2])
    else:
        pdb.Pdb(nosigint=True).run("exec(%r)" % src, globs, globs)

def debug(module, name, pm=False):
    """Debug a single doctest docstring.

    Provide the module (or dotted name of the module) containing the
    test to be debugged and the name (within the module) of the object
    with the docstring with tests to be debugged.
    """
    module = _normalize_module(module)
    testsrc = testsource(module, name)
    debug_script(testsrc, pm, module.__dict__)

######################################################################
## 9. Example Usage
######################################################################
class _TestClass:
    """
    A pointless class, for sanity-checking of docstring testing.

    Methods:
        square()
        get()

    >>> _TestClass(13).get() + _TestClass(-12).get()
    1
    >>> hex(_TestClass(13).square().get())
    '0xa9'
    """

    def __init__(self, val):
        """val -> _TestClass object with associated value val.

        >>> t = _TestClass(123)
        >>> print(t.get())
        123
        """

        self.val = val

    def square(self):
        """square() -> square TestClass's associated value

        >>> _TestClass(13).square().get()
        169
        """

        self.val = self.val ** 2
        return self

    def get(self):
        """get() -> return TestClass's associated value.

        >>> x = _TestClass(-42)
        >>> print(x.get())
        -42
        """

        return self.val

__test__ = {"_TestClass": _TestClass,
            "string": r"""
                      Example of a string object, searched as-is.
                      >>> x = 1; y = 2
                      >>> x + y, x * y
                      (3, 2)
                      """,

            "bool-int equivalence": r"""
                                    In 2.2, boolean expressions displayed
                                    0 or 1.  By default, we still accept
                                    them.  This can be disabled by passing
                                    DONT_ACCEPT_TRUE_FOR_1 to the new
                                    optionflags argument.
                                    >>> 4 == 4
                                    1
                                    >>> 4 == 4
                                    True
                                    >>> 4 > 4
                                    0
                                    >>> 4 > 4
                                    False
                                    """,

            "blank lines": r"""
                Blank lines can be marked with <BLANKLINE>:
                    >>> print('foo\n\nbar\n')
                    foo
                    <BLANKLINE>
                    bar
                    <BLANKLINE>
            """,

            "ellipsis": r"""
                If the ellipsis flag is used, then '...' can be used to
                elide substrings in the desired output:
                    >>> print(list(range(1000))) #doctest: +ELLIPSIS
                    [0, 1, 2, ..., 999]
            """,

            "whitespace normalization": r"""
                If the whitespace normalization flag is used, then
                differences in whitespace are ignored.
                    >>> print(list(range(30))) #doctest: +NORMALIZE_WHITESPACE
                    [0, 1, 2, 3, 4, 5, 6, 7, 8, 9, 10, 11, 12, 13, 14,
                     15, 16, 17, 18, 19, 20, 21, 22, 23, 24, 25, 26,
                     27, 28, 29]
            """,
           }


def _test():
    testfiles = [arg for arg in sys.argv[1:] if arg and arg[0] != '-']
    if not testfiles:
        name = os.path.basename(sys.argv[0])
        if '__loader__' in globals():          # python -m
            name, _ = os.path.splitext(name)
        print("usage: {0} [-v] file ...".format(name))
        return 2
    for filename in testfiles:
        if filename.endswith(".py"):
            # It is a module -- insert its dir into sys.path and try to
            # import it. If it is part of a package, that possibly
            # won't work because of package imports.
            dirname, filename = os.path.split(filename)
            sys.path.insert(0, dirname)
            m = __import__(filename[:-3])
            del sys.path[0]
            failures, _ = testmod(m)
        else:
            failures, _ = testfile(filename, module_relative=False)
        if failures:
            return 1
    return 0


if __name__ == "__main__":
    sys.exit(_test())<|MERGE_RESOLUTION|>--- conflicted
+++ resolved
@@ -454,13 +454,9 @@
     def __ne__(self, other):
         return not self == other
 
-<<<<<<< HEAD
-=======
     def __hash__(self):
         return hash((self.source, self.want, self.lineno, self.indent,
                      self.exc_msg))
-
->>>>>>> 165b1283
 
 class DocTest:
     """
@@ -523,12 +519,9 @@
 
     def __ne__(self, other):
         return not self == other
-<<<<<<< HEAD
-=======
 
     def __hash__(self):
         return hash((self.docstring, self.name, self.filename, self.lineno))
->>>>>>> 165b1283
 
     # This lets us sort tests by name:
     def __lt__(self, other):
@@ -2260,13 +2253,10 @@
     def __ne__(self, other):
         return not self == other
 
-<<<<<<< HEAD
-=======
     def __hash__(self):
         return hash((self._dt_optionflags, self._dt_setUp, self._dt_tearDown,
                      self._dt_checker))
 
->>>>>>> 165b1283
     def __repr__(self):
         name = self._dt_test.name.split('.')
         return "%s (%s)" % (name[-1], '.'.join(name[:-1]))
