
/* System module */

/*
Various bits of information used by the interpreter are collected in
module 'sys'.
Function member:
- exit(sts): raise SystemExit
Data members:
- stdin, stdout, stderr: standard file objects
- modules: the table of modules (dictionary)
- path: module search path (list of strings)
- argv: script arguments (list of strings)
- ps1, ps2: optional primary and secondary prompts (strings)
*/

#include "Python.h"
#include "code.h"
#include "frameobject.h"

#include "osdefs.h"

#ifdef MS_WINDOWS
#define WIN32_LEAN_AND_MEAN
#include <windows.h>
#endif /* MS_WINDOWS */

#ifdef MS_COREDLL
extern void *PyWin_DLLhModule;
/* A string loaded from the DLL at startup: */
extern const char *PyWin_DLLVersionString;
#endif

#ifdef __VMS
#include <unixlib.h>
#endif

#ifdef HAVE_LANGINFO_H
#include <locale.h>
#include <langinfo.h>
#endif

PyObject *
PySys_GetObject(const char *name)
{
    PyThreadState *tstate = PyThreadState_GET();
    PyObject *sd = tstate->interp->sysdict;
    if (sd == NULL)
        return NULL;
    return PyDict_GetItemString(sd, name);
}

int
PySys_SetObject(const char *name, PyObject *v)
{
    PyThreadState *tstate = PyThreadState_GET();
    PyObject *sd = tstate->interp->sysdict;
    if (v == NULL) {
        if (PyDict_GetItemString(sd, name) == NULL)
            return 0;
        else
            return PyDict_DelItemString(sd, name);
    }
    else
        return PyDict_SetItemString(sd, name, v);
}

/* Write repr(o) to sys.stdout using sys.stdout.encoding and 'backslashreplace'
   error handler. If sys.stdout has a buffer attribute, use
   sys.stdout.buffer.write(encoded), otherwise redecode the string and use
   sys.stdout.write(redecoded).

   Helper function for sys_displayhook(). */
static int
sys_displayhook_unencodable(PyObject *outf, PyObject *o)
{
    PyObject *stdout_encoding = NULL;
    PyObject *encoded, *escaped_str, *repr_str, *buffer, *result;
    char *stdout_encoding_str;
    int ret;

    stdout_encoding = PyObject_GetAttrString(outf, "encoding");
    if (stdout_encoding == NULL)
        goto error;
    stdout_encoding_str = _PyUnicode_AsString(stdout_encoding);
    if (stdout_encoding_str == NULL)
        goto error;

    repr_str = PyObject_Repr(o);
    if (repr_str == NULL)
        goto error;
    encoded = PyUnicode_AsEncodedString(repr_str,
                                        stdout_encoding_str,
                                        "backslashreplace");
    Py_DECREF(repr_str);
    if (encoded == NULL)
        goto error;

    buffer = PyObject_GetAttrString(outf, "buffer");
    if (buffer) {
        result = PyObject_CallMethod(buffer, "write", "(O)", encoded);
        Py_DECREF(buffer);
        Py_DECREF(encoded);
        if (result == NULL)
            goto error;
        Py_DECREF(result);
    }
    else {
        PyErr_Clear();
        escaped_str = PyUnicode_FromEncodedObject(encoded,
                                                  stdout_encoding_str,
                                                  "strict");
        Py_DECREF(encoded);
        if (PyFile_WriteObject(escaped_str, outf, Py_PRINT_RAW) != 0) {
            Py_DECREF(escaped_str);
            goto error;
        }
        Py_DECREF(escaped_str);
    }
    ret = 0;
    goto finally;

error:
    ret = -1;
finally:
    Py_XDECREF(stdout_encoding);
    return ret;
}

static PyObject *
sys_displayhook(PyObject *self, PyObject *o)
{
    PyObject *outf;
    PyInterpreterState *interp = PyThreadState_GET()->interp;
    PyObject *modules = interp->modules;
    PyObject *builtins = PyDict_GetItemString(modules, "builtins");
    int err;

    if (builtins == NULL) {
        PyErr_SetString(PyExc_RuntimeError, "lost builtins module");
        return NULL;
    }

    /* Print value except if None */
    /* After printing, also assign to '_' */
    /* Before, set '_' to None to avoid recursion */
    if (o == Py_None) {
        Py_INCREF(Py_None);
        return Py_None;
    }
    if (PyObject_SetAttrString(builtins, "_", Py_None) != 0)
        return NULL;
    outf = PySys_GetObject("stdout");
    if (outf == NULL || outf == Py_None) {
        PyErr_SetString(PyExc_RuntimeError, "lost sys.stdout");
        return NULL;
    }
    if (PyFile_WriteObject(o, outf, 0) != 0) {
        if (PyErr_ExceptionMatches(PyExc_UnicodeEncodeError)) {
            /* repr(o) is not encodable to sys.stdout.encoding with
             * sys.stdout.errors error handler (which is probably 'strict') */
            PyErr_Clear();
            err = sys_displayhook_unencodable(outf, o);
            if (err)
                return NULL;
        }
        else {
            return NULL;
        }
    }
    if (PyFile_WriteString("\n", outf) != 0)
        return NULL;
    if (PyObject_SetAttrString(builtins, "_", o) != 0)
        return NULL;
    Py_INCREF(Py_None);
    return Py_None;
}

PyDoc_STRVAR(displayhook_doc,
"displayhook(object) -> None\n"
"\n"
"Print an object to sys.stdout and also save it in builtins._\n"
);

static PyObject *
sys_excepthook(PyObject* self, PyObject* args)
{
    PyObject *exc, *value, *tb;
    if (!PyArg_UnpackTuple(args, "excepthook", 3, 3, &exc, &value, &tb))
        return NULL;
    PyErr_Display(exc, value, tb);
    Py_INCREF(Py_None);
    return Py_None;
}

PyDoc_STRVAR(excepthook_doc,
"excepthook(exctype, value, traceback) -> None\n"
"\n"
"Handle an exception by displaying it with a traceback on sys.stderr.\n"
);

static PyObject *
sys_exc_info(PyObject *self, PyObject *noargs)
{
    PyThreadState *tstate;
    tstate = PyThreadState_GET();
    return Py_BuildValue(
        "(OOO)",
        tstate->exc_type != NULL ? tstate->exc_type : Py_None,
        tstate->exc_value != NULL ? tstate->exc_value : Py_None,
        tstate->exc_traceback != NULL ?
            tstate->exc_traceback : Py_None);
}

PyDoc_STRVAR(exc_info_doc,
"exc_info() -> (type, value, traceback)\n\
\n\
Return information about the most recent exception caught by an except\n\
clause in the current stack frame or in an older stack frame."
);

static PyObject *
sys_exit(PyObject *self, PyObject *args)
{
    PyObject *exit_code = 0;
    if (!PyArg_UnpackTuple(args, "exit", 0, 1, &exit_code))
        return NULL;
    /* Raise SystemExit so callers may catch it or clean up. */
    PyErr_SetObject(PyExc_SystemExit, exit_code);
    return NULL;
}

PyDoc_STRVAR(exit_doc,
"exit([status])\n\
\n\
Exit the interpreter by raising SystemExit(status).\n\
If the status is omitted or None, it defaults to zero (i.e., success).\n\
If the status is numeric, it will be used as the system exit status.\n\
If it is another kind of object, it will be printed and the system\n\
exit status will be one (i.e., failure)."
);


static PyObject *
sys_getdefaultencoding(PyObject *self)
{
    return PyUnicode_FromString(PyUnicode_GetDefaultEncoding());
}

PyDoc_STRVAR(getdefaultencoding_doc,
"getdefaultencoding() -> string\n\
\n\
Return the current default string encoding used by the Unicode \n\
implementation."
);

static PyObject *
sys_getfilesystemencoding(PyObject *self)
{
    if (Py_FileSystemDefaultEncoding)
        return PyUnicode_FromString(Py_FileSystemDefaultEncoding);
    PyErr_SetString(PyExc_RuntimeError,
                    "filesystem encoding is not initialized");
    return NULL;
}

PyDoc_STRVAR(getfilesystemencoding_doc,
"getfilesystemencoding() -> string\n\
\n\
Return the encoding used to convert Unicode filenames in\n\
operating system filenames."
);

static PyObject *
sys_intern(PyObject *self, PyObject *args)
{
    PyObject *s;
    if (!PyArg_ParseTuple(args, "U:intern", &s))
        return NULL;
    if (PyUnicode_CheckExact(s)) {
        Py_INCREF(s);
        PyUnicode_InternInPlace(&s);
        return s;
    }
    else {
        PyErr_Format(PyExc_TypeError,
                        "can't intern %.400s", s->ob_type->tp_name);
        return NULL;
    }
}

PyDoc_STRVAR(intern_doc,
"intern(string) -> string\n\
\n\
``Intern'' the given string.  This enters the string in the (global)\n\
table of interned strings whose purpose is to speed up dictionary lookups.\n\
Return the string itself or the previously interned string object with the\n\
same value.");


/*
 * Cached interned string objects used for calling the profile and
 * trace functions.  Initialized by trace_init().
 */
static PyObject *whatstrings[7] = {NULL, NULL, NULL, NULL, NULL, NULL, NULL};

static int
trace_init(void)
{
    static char *whatnames[7] = {"call", "exception", "line", "return",
                                    "c_call", "c_exception", "c_return"};
    PyObject *name;
    int i;
    for (i = 0; i < 7; ++i) {
        if (whatstrings[i] == NULL) {
            name = PyUnicode_InternFromString(whatnames[i]);
            if (name == NULL)
                return -1;
            whatstrings[i] = name;
        }
    }
    return 0;
}


static PyObject *
call_trampoline(PyThreadState *tstate, PyObject* callback,
                PyFrameObject *frame, int what, PyObject *arg)
{
    PyObject *args = PyTuple_New(3);
    PyObject *whatstr;
    PyObject *result;

    if (args == NULL)
        return NULL;
    Py_INCREF(frame);
    whatstr = whatstrings[what];
    Py_INCREF(whatstr);
    if (arg == NULL)
        arg = Py_None;
    Py_INCREF(arg);
    PyTuple_SET_ITEM(args, 0, (PyObject *)frame);
    PyTuple_SET_ITEM(args, 1, whatstr);
    PyTuple_SET_ITEM(args, 2, arg);

    /* call the Python-level function */
    PyFrame_FastToLocals(frame);
    result = PyEval_CallObject(callback, args);
    PyFrame_LocalsToFast(frame, 1);
    if (result == NULL)
        PyTraceBack_Here(frame);

    /* cleanup */
    Py_DECREF(args);
    return result;
}

static int
profile_trampoline(PyObject *self, PyFrameObject *frame,
                   int what, PyObject *arg)
{
    PyThreadState *tstate = frame->f_tstate;
    PyObject *result;

    if (arg == NULL)
        arg = Py_None;
    result = call_trampoline(tstate, self, frame, what, arg);
    if (result == NULL) {
        PyEval_SetProfile(NULL, NULL);
        return -1;
    }
    Py_DECREF(result);
    return 0;
}

static int
trace_trampoline(PyObject *self, PyFrameObject *frame,
                 int what, PyObject *arg)
{
    PyThreadState *tstate = frame->f_tstate;
    PyObject *callback;
    PyObject *result;

    if (what == PyTrace_CALL)
        callback = self;
    else
        callback = frame->f_trace;
    if (callback == NULL)
        return 0;
    result = call_trampoline(tstate, callback, frame, what, arg);
    if (result == NULL) {
        PyEval_SetTrace(NULL, NULL);
        Py_XDECREF(frame->f_trace);
        frame->f_trace = NULL;
        return -1;
    }
    if (result != Py_None) {
        PyObject *temp = frame->f_trace;
        frame->f_trace = NULL;
        Py_XDECREF(temp);
        frame->f_trace = result;
    }
    else {
        Py_DECREF(result);
    }
    return 0;
}

static PyObject *
sys_settrace(PyObject *self, PyObject *args)
{
    if (trace_init() == -1)
        return NULL;
    if (args == Py_None)
        PyEval_SetTrace(NULL, NULL);
    else
        PyEval_SetTrace(trace_trampoline, args);
    Py_INCREF(Py_None);
    return Py_None;
}

PyDoc_STRVAR(settrace_doc,
"settrace(function)\n\
\n\
Set the global debug tracing function.  It will be called on each\n\
function call.  See the debugger chapter in the library manual."
);

static PyObject *
sys_gettrace(PyObject *self, PyObject *args)
{
    PyThreadState *tstate = PyThreadState_GET();
    PyObject *temp = tstate->c_traceobj;

    if (temp == NULL)
        temp = Py_None;
    Py_INCREF(temp);
    return temp;
}

PyDoc_STRVAR(gettrace_doc,
"gettrace()\n\
\n\
Return the global debug tracing function set with sys.settrace.\n\
See the debugger chapter in the library manual."
);

static PyObject *
sys_setprofile(PyObject *self, PyObject *args)
{
    if (trace_init() == -1)
        return NULL;
    if (args == Py_None)
        PyEval_SetProfile(NULL, NULL);
    else
        PyEval_SetProfile(profile_trampoline, args);
    Py_INCREF(Py_None);
    return Py_None;
}

PyDoc_STRVAR(setprofile_doc,
"setprofile(function)\n\
\n\
Set the profiling function.  It will be called on each function call\n\
and return.  See the profiler chapter in the library manual."
);

static PyObject *
sys_getprofile(PyObject *self, PyObject *args)
{
    PyThreadState *tstate = PyThreadState_GET();
    PyObject *temp = tstate->c_profileobj;

    if (temp == NULL)
        temp = Py_None;
    Py_INCREF(temp);
    return temp;
}

PyDoc_STRVAR(getprofile_doc,
"getprofile()\n\
\n\
Return the profiling function set with sys.setprofile.\n\
See the profiler chapter in the library manual."
);

static int _check_interval = 100;

static PyObject *
sys_setcheckinterval(PyObject *self, PyObject *args)
{
    if (PyErr_WarnEx(PyExc_DeprecationWarning,
                     "sys.getcheckinterval() and sys.setcheckinterval() "
                     "are deprecated.  Use sys.setswitchinterval() "
                     "instead.", 1) < 0)
        return NULL;
    if (!PyArg_ParseTuple(args, "i:setcheckinterval", &_check_interval))
        return NULL;
    Py_INCREF(Py_None);
    return Py_None;
}

PyDoc_STRVAR(setcheckinterval_doc,
"setcheckinterval(n)\n\
\n\
Tell the Python interpreter to check for asynchronous events every\n\
n instructions.  This also affects how often thread switches occur."
);

static PyObject *
sys_getcheckinterval(PyObject *self, PyObject *args)
{
    if (PyErr_WarnEx(PyExc_DeprecationWarning,
                     "sys.getcheckinterval() and sys.setcheckinterval() "
                     "are deprecated.  Use sys.getswitchinterval() "
                     "instead.", 1) < 0)
        return NULL;
    return PyLong_FromLong(_check_interval);
}

PyDoc_STRVAR(getcheckinterval_doc,
"getcheckinterval() -> current check interval; see setcheckinterval()."
);

#ifdef WITH_THREAD
static PyObject *
sys_setswitchinterval(PyObject *self, PyObject *args)
{
    double d;
    if (!PyArg_ParseTuple(args, "d:setswitchinterval", &d))
        return NULL;
    if (d <= 0.0) {
        PyErr_SetString(PyExc_ValueError,
                        "switch interval must be strictly positive");
        return NULL;
    }
    _PyEval_SetSwitchInterval((unsigned long) (1e6 * d));
    Py_INCREF(Py_None);
    return Py_None;
}

PyDoc_STRVAR(setswitchinterval_doc,
"setswitchinterval(n)\n\
\n\
Set the ideal thread switching delay inside the Python interpreter\n\
The actual frequency of switching threads can be lower if the\n\
interpreter executes long sequences of uninterruptible code\n\
(this is implementation-specific and workload-dependent).\n\
\n\
The parameter must represent the desired switching delay in seconds\n\
A typical value is 0.005 (5 milliseconds)."
);

static PyObject *
sys_getswitchinterval(PyObject *self, PyObject *args)
{
    return PyFloat_FromDouble(1e-6 * _PyEval_GetSwitchInterval());
}

PyDoc_STRVAR(getswitchinterval_doc,
"getswitchinterval() -> current thread switch interval; see setswitchinterval()."
);

#endif /* WITH_THREAD */

#ifdef WITH_TSC
static PyObject *
sys_settscdump(PyObject *self, PyObject *args)
{
    int bool;
    PyThreadState *tstate = PyThreadState_Get();

    if (!PyArg_ParseTuple(args, "i:settscdump", &bool))
        return NULL;
    if (bool)
        tstate->interp->tscdump = 1;
    else
        tstate->interp->tscdump = 0;
    Py_INCREF(Py_None);
    return Py_None;

}

PyDoc_STRVAR(settscdump_doc,
"settscdump(bool)\n\
\n\
If true, tell the Python interpreter to dump VM measurements to\n\
stderr.  If false, turn off dump.  The measurements are based on the\n\
processor's time-stamp counter."
);
#endif /* TSC */

static PyObject *
sys_setrecursionlimit(PyObject *self, PyObject *args)
{
    int new_limit;
    if (!PyArg_ParseTuple(args, "i:setrecursionlimit", &new_limit))
        return NULL;
    if (new_limit <= 0) {
        PyErr_SetString(PyExc_ValueError,
                        "recursion limit must be positive");
        return NULL;
    }
    Py_SetRecursionLimit(new_limit);
    Py_INCREF(Py_None);
    return Py_None;
}

static PyTypeObject Hash_InfoType;

PyDoc_STRVAR(hash_info_doc,
"hash_info\n\
\n\
A struct sequence providing parameters used for computing\n\
numeric hashes.  The attributes are read only.");

static PyStructSequence_Field hash_info_fields[] = {
    {"width", "width of the type used for hashing, in bits"},
    {"modulus", "prime number giving the modulus on which the hash "
                "function is based"},
    {"inf", "value to be used for hash of a positive infinity"},
    {"nan", "value to be used for hash of a nan"},
    {"imag", "multiplier used for the imaginary part of a complex number"},
    {NULL, NULL}
};

static PyStructSequence_Desc hash_info_desc = {
    "sys.hash_info",
    hash_info_doc,
    hash_info_fields,
    5,
};

static PyObject *
get_hash_info(void)
{
    PyObject *hash_info;
    int field = 0;
    hash_info = PyStructSequence_New(&Hash_InfoType);
    if (hash_info == NULL)
        return NULL;
    PyStructSequence_SET_ITEM(hash_info, field++,
                              PyLong_FromLong(8*sizeof(Py_hash_t)));
    PyStructSequence_SET_ITEM(hash_info, field++,
                              PyLong_FromSsize_t(_PyHASH_MODULUS));
    PyStructSequence_SET_ITEM(hash_info, field++,
                              PyLong_FromLong(_PyHASH_INF));
    PyStructSequence_SET_ITEM(hash_info, field++,
                              PyLong_FromLong(_PyHASH_NAN));
    PyStructSequence_SET_ITEM(hash_info, field++,
                              PyLong_FromLong(_PyHASH_IMAG));
    if (PyErr_Occurred()) {
        Py_CLEAR(hash_info);
        return NULL;
    }
    return hash_info;
}


PyDoc_STRVAR(setrecursionlimit_doc,
"setrecursionlimit(n)\n\
\n\
Set the maximum depth of the Python interpreter stack to n.  This\n\
limit prevents infinite recursion from causing an overflow of the C\n\
stack and crashing Python.  The highest possible limit is platform-\n\
dependent."
);

static PyObject *
sys_getrecursionlimit(PyObject *self)
{
    return PyLong_FromLong(Py_GetRecursionLimit());
}

PyDoc_STRVAR(getrecursionlimit_doc,
"getrecursionlimit()\n\
\n\
Return the current value of the recursion limit, the maximum depth\n\
of the Python interpreter stack.  This limit prevents infinite\n\
recursion from causing an overflow of the C stack and crashing Python."
);

#ifdef MS_WINDOWS
PyDoc_STRVAR(getwindowsversion_doc,
"getwindowsversion()\n\
\n\
Return information about the running version of Windows as a named tuple.\n\
The members are named: major, minor, build, platform, service_pack,\n\
service_pack_major, service_pack_minor, suite_mask, and product_type. For\n\
backward compatibility, only the first 5 items are available by indexing.\n\
All elements are numbers, except service_pack which is a string. Platform\n\
may be 0 for win32s, 1 for Windows 9x/ME, 2 for Windows NT/2000/XP/Vista/7,\n\
3 for Windows CE. Product_type may be 1 for a workstation, 2 for a domain\n\
controller, 3 for a server."
);

static PyTypeObject WindowsVersionType = {0, 0, 0, 0, 0, 0};

static PyStructSequence_Field windows_version_fields[] = {
    {"major", "Major version number"},
    {"minor", "Minor version number"},
    {"build", "Build number"},
    {"platform", "Operating system platform"},
    {"service_pack", "Latest Service Pack installed on the system"},
    {"service_pack_major", "Service Pack major version number"},
    {"service_pack_minor", "Service Pack minor version number"},
    {"suite_mask", "Bit mask identifying available product suites"},
    {"product_type", "System product type"},
    {0}
};

static PyStructSequence_Desc windows_version_desc = {
    "sys.getwindowsversion",  /* name */
    getwindowsversion_doc,    /* doc */
    windows_version_fields,   /* fields */
    5                         /* For backward compatibility,
                                 only the first 5 items are accessible
                                 via indexing, the rest are name only */
};

static PyObject *
sys_getwindowsversion(PyObject *self)
{
    PyObject *version;
    int pos = 0;
    OSVERSIONINFOEX ver;
    ver.dwOSVersionInfoSize = sizeof(ver);
    if (!GetVersionEx((OSVERSIONINFO*) &ver))
        return PyErr_SetFromWindowsErr(0);

    version = PyStructSequence_New(&WindowsVersionType);
    if (version == NULL)
        return NULL;

    PyStructSequence_SET_ITEM(version, pos++, PyLong_FromLong(ver.dwMajorVersion));
    PyStructSequence_SET_ITEM(version, pos++, PyLong_FromLong(ver.dwMinorVersion));
    PyStructSequence_SET_ITEM(version, pos++, PyLong_FromLong(ver.dwBuildNumber));
    PyStructSequence_SET_ITEM(version, pos++, PyLong_FromLong(ver.dwPlatformId));
    PyStructSequence_SET_ITEM(version, pos++, PyUnicode_FromString(ver.szCSDVersion));
    PyStructSequence_SET_ITEM(version, pos++, PyLong_FromLong(ver.wServicePackMajor));
    PyStructSequence_SET_ITEM(version, pos++, PyLong_FromLong(ver.wServicePackMinor));
    PyStructSequence_SET_ITEM(version, pos++, PyLong_FromLong(ver.wSuiteMask));
    PyStructSequence_SET_ITEM(version, pos++, PyLong_FromLong(ver.wProductType));

    return version;
}

#endif /* MS_WINDOWS */

#ifdef HAVE_DLOPEN
static PyObject *
sys_setdlopenflags(PyObject *self, PyObject *args)
{
    int new_val;
    PyThreadState *tstate = PyThreadState_GET();
    if (!PyArg_ParseTuple(args, "i:setdlopenflags", &new_val))
        return NULL;
    if (!tstate)
        return NULL;
    tstate->interp->dlopenflags = new_val;
    Py_INCREF(Py_None);
    return Py_None;
}

PyDoc_STRVAR(setdlopenflags_doc,
"setdlopenflags(n) -> None\n\
\n\
Set the flags used by the interpreter for dlopen calls, such as when the\n\
interpreter loads extension modules.  Among other things, this will enable\n\
a lazy resolving of symbols when importing a module, if called as\n\
sys.setdlopenflags(0).  To share symbols across extension modules, call as\n\
sys.setdlopenflags(ctypes.RTLD_GLOBAL).  Symbolic names for the flag modules\n\
can be either found in the ctypes module, or in the DLFCN module. If DLFCN\n\
is not available, it can be generated from /usr/include/dlfcn.h using the\n\
h2py script.");

static PyObject *
sys_getdlopenflags(PyObject *self, PyObject *args)
{
    PyThreadState *tstate = PyThreadState_GET();
    if (!tstate)
        return NULL;
    return PyLong_FromLong(tstate->interp->dlopenflags);
}

PyDoc_STRVAR(getdlopenflags_doc,
"getdlopenflags() -> int\n\
\n\
Return the current value of the flags that are used for dlopen calls.\n\
The flag constants are defined in the ctypes and DLFCN modules.");

#endif  /* HAVE_DLOPEN */

#ifdef USE_MALLOPT
/* Link with -lmalloc (or -lmpc) on an SGI */
#include <malloc.h>

static PyObject *
sys_mdebug(PyObject *self, PyObject *args)
{
    int flag;
    if (!PyArg_ParseTuple(args, "i:mdebug", &flag))
        return NULL;
    mallopt(M_DEBUG, flag);
    Py_INCREF(Py_None);
    return Py_None;
}
#endif /* USE_MALLOPT */

static PyObject *
sys_getsizeof(PyObject *self, PyObject *args, PyObject *kwds)
{
    PyObject *res = NULL;
    static PyObject *str__sizeof__ = NULL, *gc_head_size = NULL;
    static char *kwlist[] = {"object", "default", 0};
    PyObject *o, *dflt = NULL;
    PyObject *method;

    if (!PyArg_ParseTupleAndKeywords(args, kwds, "O|O:getsizeof",
                                     kwlist, &o, &dflt))
        return NULL;

    /* Initialize static variable for GC head size */
    if (gc_head_size == NULL) {
        gc_head_size = PyLong_FromSsize_t(sizeof(PyGC_Head));
        if (gc_head_size == NULL)
            return NULL;
    }

    /* Make sure the type is initialized. float gets initialized late */
    if (PyType_Ready(Py_TYPE(o)) < 0)
        return NULL;

    method = _PyObject_LookupSpecial(o, "__sizeof__",
                                     &str__sizeof__);
    if (method == NULL) {
        if (!PyErr_Occurred())
            PyErr_Format(PyExc_TypeError,
                         "Type %.100s doesn't define __sizeof__",
                         Py_TYPE(o)->tp_name);
    }
    else {
        res = PyObject_CallFunctionObjArgs(method, NULL);
        Py_DECREF(method);
    }

    /* Has a default value been given */
    if ((res == NULL) && (dflt != NULL) &&
        PyErr_ExceptionMatches(PyExc_TypeError))
    {
        PyErr_Clear();
        Py_INCREF(dflt);
        return dflt;
    }
    else if (res == NULL)
        return res;

    /* add gc_head size */
    if (PyObject_IS_GC(o)) {
        PyObject *tmp = res;
        res = PyNumber_Add(tmp, gc_head_size);
        Py_DECREF(tmp);
    }
    return res;
}

PyDoc_STRVAR(getsizeof_doc,
"getsizeof(object, default) -> int\n\
\n\
Return the size of object in bytes.");

static PyObject *
sys_getrefcount(PyObject *self, PyObject *arg)
{
    return PyLong_FromSsize_t(arg->ob_refcnt);
}

#ifdef Py_REF_DEBUG
static PyObject *
sys_gettotalrefcount(PyObject *self)
{
    return PyLong_FromSsize_t(_Py_GetRefTotal());
}
#endif /* Py_REF_DEBUG */

PyDoc_STRVAR(getrefcount_doc,
"getrefcount(object) -> integer\n\
\n\
Return the reference count of object.  The count returned is generally\n\
one higher than you might expect, because it includes the (temporary)\n\
reference as an argument to getrefcount()."
);

#ifdef COUNT_ALLOCS
static PyObject *
sys_getcounts(PyObject *self)
{
    extern PyObject *get_counts(void);

    return get_counts();
}
#endif

PyDoc_STRVAR(getframe_doc,
"_getframe([depth]) -> frameobject\n\
\n\
Return a frame object from the call stack.  If optional integer depth is\n\
given, return the frame object that many calls below the top of the stack.\n\
If that is deeper than the call stack, ValueError is raised.  The default\n\
for depth is zero, returning the frame at the top of the call stack.\n\
\n\
This function should be used for internal and specialized\n\
purposes only."
);

static PyObject *
sys_getframe(PyObject *self, PyObject *args)
{
    PyFrameObject *f = PyThreadState_GET()->frame;
    int depth = -1;

    if (!PyArg_ParseTuple(args, "|i:_getframe", &depth))
        return NULL;

    while (depth > 0 && f != NULL) {
        f = f->f_back;
        --depth;
    }
    if (f == NULL) {
        PyErr_SetString(PyExc_ValueError,
                        "call stack is not deep enough");
        return NULL;
    }
    Py_INCREF(f);
    return (PyObject*)f;
}

PyDoc_STRVAR(current_frames_doc,
"_current_frames() -> dictionary\n\
\n\
Return a dictionary mapping each current thread T's thread id to T's\n\
current stack frame.\n\
\n\
This function should be used for specialized purposes only."
);

static PyObject *
sys_current_frames(PyObject *self, PyObject *noargs)
{
    return _PyThread_CurrentFrames();
}

PyDoc_STRVAR(call_tracing_doc,
"call_tracing(func, args) -> object\n\
\n\
Call func(*args), while tracing is enabled.  The tracing state is\n\
saved, and restored afterwards.  This is intended to be called from\n\
a debugger from a checkpoint, to recursively debug some other code."
);

static PyObject *
sys_call_tracing(PyObject *self, PyObject *args)
{
    PyObject *func, *funcargs;
    if (!PyArg_ParseTuple(args, "OO!:call_tracing", &func, &PyTuple_Type, &funcargs))
        return NULL;
    return _PyEval_CallTracing(func, funcargs);
}

PyDoc_STRVAR(callstats_doc,
"callstats() -> tuple of integers\n\
\n\
Return a tuple of function call statistics, if CALL_PROFILE was defined\n\
when Python was built.  Otherwise, return None.\n\
\n\
When enabled, this function returns detailed, implementation-specific\n\
details about the number of function calls executed. The return value is\n\
a 11-tuple where the entries in the tuple are counts of:\n\
0. all function calls\n\
1. calls to PyFunction_Type objects\n\
2. PyFunction calls that do not create an argument tuple\n\
3. PyFunction calls that do not create an argument tuple\n\
   and bypass PyEval_EvalCodeEx()\n\
4. PyMethod calls\n\
5. PyMethod calls on bound methods\n\
6. PyType calls\n\
7. PyCFunction calls\n\
8. generator calls\n\
9. All other calls\n\
10. Number of stack pops performed by call_function()"
);

#ifdef __cplusplus
extern "C" {
#endif

#ifdef Py_TRACE_REFS
/* Defined in objects.c because it uses static globals if that file */
extern PyObject *_Py_GetObjects(PyObject *, PyObject *);
#endif

#ifdef DYNAMIC_EXECUTION_PROFILE
/* Defined in ceval.c because it uses static globals if that file */
extern PyObject *_Py_GetDXProfile(PyObject *,  PyObject *);
#endif

#ifdef __cplusplus
}
#endif

static PyObject *
sys_clear_type_cache(PyObject* self, PyObject* args)
{
    PyType_ClearCache();
    Py_RETURN_NONE;
}

PyDoc_STRVAR(sys_clear_type_cache__doc__,
"_clear_type_cache() -> None\n\
Clear the internal type lookup cache.");


static PyMethodDef sys_methods[] = {
    /* Might as well keep this in alphabetic order */
    {"callstats", (PyCFunction)PyEval_GetCallStats, METH_NOARGS,
     callstats_doc},
    {"_clear_type_cache",       sys_clear_type_cache,     METH_NOARGS,
     sys_clear_type_cache__doc__},
    {"_current_frames", sys_current_frames, METH_NOARGS,
     current_frames_doc},
    {"displayhook",     sys_displayhook, METH_O, displayhook_doc},
    {"exc_info",        sys_exc_info, METH_NOARGS, exc_info_doc},
    {"excepthook",      sys_excepthook, METH_VARARGS, excepthook_doc},
    {"exit",            sys_exit, METH_VARARGS, exit_doc},
    {"getdefaultencoding", (PyCFunction)sys_getdefaultencoding,
     METH_NOARGS, getdefaultencoding_doc},
#ifdef HAVE_DLOPEN
    {"getdlopenflags", (PyCFunction)sys_getdlopenflags, METH_NOARGS,
     getdlopenflags_doc},
#endif
#ifdef COUNT_ALLOCS
    {"getcounts",       (PyCFunction)sys_getcounts, METH_NOARGS},
#endif
#ifdef DYNAMIC_EXECUTION_PROFILE
    {"getdxp",          _Py_GetDXProfile, METH_VARARGS},
#endif
    {"getfilesystemencoding", (PyCFunction)sys_getfilesystemencoding,
     METH_NOARGS, getfilesystemencoding_doc},
#ifdef Py_TRACE_REFS
    {"getobjects",      _Py_GetObjects, METH_VARARGS},
#endif
#ifdef Py_REF_DEBUG
    {"gettotalrefcount", (PyCFunction)sys_gettotalrefcount, METH_NOARGS},
#endif
    {"getrefcount",     (PyCFunction)sys_getrefcount, METH_O, getrefcount_doc},
    {"getrecursionlimit", (PyCFunction)sys_getrecursionlimit, METH_NOARGS,
     getrecursionlimit_doc},
    {"getsizeof",   (PyCFunction)sys_getsizeof,
     METH_VARARGS | METH_KEYWORDS, getsizeof_doc},
    {"_getframe", sys_getframe, METH_VARARGS, getframe_doc},
#ifdef MS_WINDOWS
    {"getwindowsversion", (PyCFunction)sys_getwindowsversion, METH_NOARGS,
     getwindowsversion_doc},
#endif /* MS_WINDOWS */
    {"intern",          sys_intern,     METH_VARARGS, intern_doc},
#ifdef USE_MALLOPT
    {"mdebug",          sys_mdebug, METH_VARARGS},
#endif
    {"setcheckinterval",        sys_setcheckinterval, METH_VARARGS,
     setcheckinterval_doc},
    {"getcheckinterval",        sys_getcheckinterval, METH_NOARGS,
     getcheckinterval_doc},
#ifdef WITH_THREAD
    {"setswitchinterval",       sys_setswitchinterval, METH_VARARGS,
     setswitchinterval_doc},
    {"getswitchinterval",       sys_getswitchinterval, METH_NOARGS,
     getswitchinterval_doc},
#endif
#ifdef HAVE_DLOPEN
    {"setdlopenflags", sys_setdlopenflags, METH_VARARGS,
     setdlopenflags_doc},
#endif
    {"setprofile",      sys_setprofile, METH_O, setprofile_doc},
    {"getprofile",      sys_getprofile, METH_NOARGS, getprofile_doc},
    {"setrecursionlimit", sys_setrecursionlimit, METH_VARARGS,
     setrecursionlimit_doc},
#ifdef WITH_TSC
    {"settscdump", sys_settscdump, METH_VARARGS, settscdump_doc},
#endif
    {"settrace",        sys_settrace, METH_O, settrace_doc},
    {"gettrace",        sys_gettrace, METH_NOARGS, gettrace_doc},
    {"call_tracing", sys_call_tracing, METH_VARARGS, call_tracing_doc},
    {NULL,              NULL}           /* sentinel */
};

static PyObject *
list_builtin_module_names(void)
{
    PyObject *list = PyList_New(0);
    int i;
    if (list == NULL)
        return NULL;
    for (i = 0; PyImport_Inittab[i].name != NULL; i++) {
        PyObject *name = PyUnicode_FromString(
            PyImport_Inittab[i].name);
        if (name == NULL)
            break;
        PyList_Append(list, name);
        Py_DECREF(name);
    }
    if (PyList_Sort(list) != 0) {
        Py_DECREF(list);
        list = NULL;
    }
    if (list) {
        PyObject *v = PyList_AsTuple(list);
        Py_DECREF(list);
        list = v;
    }
    return list;
}

static PyObject *warnoptions = NULL;

void
PySys_ResetWarnOptions(void)
{
    if (warnoptions == NULL || !PyList_Check(warnoptions))
        return;
    PyList_SetSlice(warnoptions, 0, PyList_GET_SIZE(warnoptions), NULL);
}

void
PySys_AddWarnOptionUnicode(PyObject *unicode)
{
    if (warnoptions == NULL || !PyList_Check(warnoptions)) {
        Py_XDECREF(warnoptions);
        warnoptions = PyList_New(0);
        if (warnoptions == NULL)
            return;
    }
    PyList_Append(warnoptions, unicode);
}

void
PySys_AddWarnOption(const wchar_t *s)
{
    PyObject *unicode;
    unicode = PyUnicode_FromWideChar(s, -1);
    if (unicode == NULL)
        return;
    PySys_AddWarnOptionUnicode(unicode);
    Py_DECREF(unicode);
}

int
PySys_HasWarnOptions(void)
{
    return (warnoptions != NULL && (PyList_Size(warnoptions) > 0)) ? 1 : 0;
}

static PyObject *xoptions = NULL;

static PyObject *
get_xoptions(void)
{
    if (xoptions == NULL || !PyDict_Check(xoptions)) {
        Py_XDECREF(xoptions);
        xoptions = PyDict_New();
    }
    return xoptions;
}

void
PySys_AddXOption(const wchar_t *s)
{
    PyObject *opts;
    PyObject *name = NULL, *value = NULL;
    const wchar_t *name_end;
    int r;

    opts = get_xoptions();
    if (opts == NULL)
        goto error;

    name_end = wcschr(s, L'=');
    if (!name_end) {
        name = PyUnicode_FromWideChar(s, -1);
        value = Py_True;
        Py_INCREF(value);
    }
    else {
        name = PyUnicode_FromWideChar(s, name_end - s);
        value = PyUnicode_FromWideChar(name_end + 1, -1);
    }
    if (name == NULL || value == NULL)
        goto error;
    r = PyDict_SetItem(opts, name, value);
    Py_DECREF(name);
    Py_DECREF(value);
    return;

error:
    Py_XDECREF(name);
    Py_XDECREF(value);
    /* No return value, therefore clear error state if possible */
    if (_Py_atomic_load_relaxed(&_PyThreadState_Current))
        PyErr_Clear();
}

PyObject *
PySys_GetXOptions(void)
{
    return get_xoptions();
}

/* XXX This doc string is too long to be a single string literal in VC++ 5.0.
   Two literals concatenated works just fine.  If you have a K&R compiler
   or other abomination that however *does* understand longer strings,
   get rid of the !!! comment in the middle and the quotes that surround it. */
PyDoc_VAR(sys_doc) =
PyDoc_STR(
"This module provides access to some objects used or maintained by the\n\
interpreter and to functions that interact strongly with the interpreter.\n\
\n\
Dynamic objects:\n\
\n\
argv -- command line arguments; argv[0] is the script pathname if known\n\
path -- module search path; path[0] is the script directory, else ''\n\
modules -- dictionary of loaded modules\n\
\n\
displayhook -- called to show results in an interactive session\n\
excepthook -- called to handle any uncaught exception other than SystemExit\n\
  To customize printing in an interactive session or to install a custom\n\
  top-level exception handler, assign other functions to replace these.\n\
\n\
stdin -- standard input file object; used by input()\n\
stdout -- standard output file object; used by print()\n\
stderr -- standard error object; used for error messages\n\
  By assigning other file objects (or objects that behave like files)\n\
  to these, it is possible to redirect all of the interpreter's I/O.\n\
\n\
last_type -- type of last uncaught exception\n\
last_value -- value of last uncaught exception\n\
last_traceback -- traceback of last uncaught exception\n\
  These three are only available in an interactive session after a\n\
  traceback has been printed.\n\
"
)
/* concatenating string here */
PyDoc_STR(
"\n\
Static objects:\n\
\n\
float_info -- a dict with information about the float implementation.\n\
int_info -- a struct sequence with information about the int implementation.\n\
maxsize -- the largest supported length of containers.\n\
maxunicode -- the largest supported character\n\
builtin_module_names -- tuple of module names built into this interpreter\n\
subversion -- subversion information of the build as tuple\n\
version -- the version of this interpreter as a string\n\
version_info -- version information as a named tuple\n\
hexversion -- version information encoded as a single integer\n\
copyright -- copyright notice pertaining to this interpreter\n\
platform -- platform identifier\n\
executable -- absolute path of the executable binary of the Python interpreter\n\
prefix -- prefix used to find the Python library\n\
exec_prefix -- prefix used to find the machine-specific Python library\n\
float_repr_style -- string indicating the style of repr() output for floats\n\
"
)
#ifdef MS_WINDOWS
/* concatenating string here */
PyDoc_STR(
"dllhandle -- [Windows only] integer handle of the Python DLL\n\
winver -- [Windows only] version number of the Python DLL\n\
"
)
#endif /* MS_WINDOWS */
PyDoc_STR(
"__stdin__ -- the original stdin; don't touch!\n\
__stdout__ -- the original stdout; don't touch!\n\
__stderr__ -- the original stderr; don't touch!\n\
__displayhook__ -- the original displayhook; don't touch!\n\
__excepthook__ -- the original excepthook; don't touch!\n\
\n\
Functions:\n\
\n\
displayhook() -- print an object to the screen, and save it in builtins._\n\
excepthook() -- print an exception and its traceback to sys.stderr\n\
exc_info() -- return thread-safe information about the current exception\n\
exit() -- exit the interpreter by raising SystemExit\n\
getdlopenflags() -- returns flags to be used for dlopen() calls\n\
getprofile() -- get the global profiling function\n\
getrefcount() -- return the reference count for an object (plus one :-)\n\
getrecursionlimit() -- return the max recursion depth for the interpreter\n\
getsizeof() -- return the size of an object in bytes\n\
gettrace() -- get the global debug tracing function\n\
setcheckinterval() -- control how often the interpreter checks for events\n\
setdlopenflags() -- set the flags to be used for dlopen() calls\n\
setprofile() -- set the global profiling function\n\
setrecursionlimit() -- set the max recursion depth for the interpreter\n\
settrace() -- set the global debug tracing function\n\
"
)
/* end of sys_doc */ ;

/* Subversion branch and revision management */
static int svn_initialized;
static char patchlevel_revision[50]; /* Just the number */
static char branch[50];
static char shortbranch[50];
static const char *svn_revision;

static void
svnversion_init(void)
{
    if (svn_initialized)
        return;

    svn_initialized = 1;
    *patchlevel_revision = '\0';
    strcpy(branch, "");
    strcpy(shortbranch, "unknown");
    svn_revision = "";
}

/* Return svnversion output if available.
   Else return Revision of patchlevel.h if on branch.
   Else return empty string */
const char*
Py_SubversionRevision()
{
    svnversion_init();
    return svn_revision;
}

const char*
Py_SubversionShortBranch()
{
    svnversion_init();
    return shortbranch;
}


PyDoc_STRVAR(flags__doc__,
"sys.flags\n\
\n\
Flags provided through command line arguments or environment vars.");

static PyTypeObject FlagsType;

static PyStructSequence_Field flags_fields[] = {
    {"debug",                   "-d"},
    {"division_warning",        "-Q"},
    {"inspect",                 "-i"},
    {"interactive",             "-i"},
    {"optimize",                "-O or -OO"},
    {"dont_write_bytecode",     "-B"},
    {"no_user_site",            "-s"},
    {"no_site",                 "-S"},
    {"ignore_environment",      "-E"},
    {"verbose",                 "-v"},
#ifdef RISCOS
    {"riscos_wimp",             "???"},
#endif
    /* {"unbuffered",                   "-u"}, */
    /* {"skip_first",                   "-x"}, */
<<<<<<< HEAD
    {"bytes_warning",           "-b"},
    {"quiet",                   "-q"},
=======
    {"bytes_warning", "-b"},
    {"hash_randomization", "-R"},
>>>>>>> 2daf6ae2
    {0}
};

static PyStructSequence_Desc flags_desc = {
    "sys.flags",        /* name */
    flags__doc__,       /* doc */
    flags_fields,       /* fields */
#ifdef RISCOS
    13
#else
    12
#endif
};

static PyObject*
make_flags(void)
{
    int pos = 0;
    PyObject *seq;

    seq = PyStructSequence_New(&FlagsType);
    if (seq == NULL)
        return NULL;

#define SetFlag(flag) \
    PyStructSequence_SET_ITEM(seq, pos++, PyLong_FromLong(flag))

    SetFlag(Py_DebugFlag);
    SetFlag(Py_DivisionWarningFlag);
    SetFlag(Py_InspectFlag);
    SetFlag(Py_InteractiveFlag);
    SetFlag(Py_OptimizeFlag);
    SetFlag(Py_DontWriteBytecodeFlag);
    SetFlag(Py_NoUserSiteDirectory);
    SetFlag(Py_NoSiteFlag);
    SetFlag(Py_IgnoreEnvironmentFlag);
    SetFlag(Py_VerboseFlag);
#ifdef RISCOS
    SetFlag(Py_RISCOSWimpFlag);
#endif
    /* SetFlag(saw_unbuffered_flag); */
    /* SetFlag(skipfirstline); */
    SetFlag(Py_BytesWarningFlag);
<<<<<<< HEAD
    SetFlag(Py_QuietFlag);
=======
    SetFlag(Py_HashRandomizationFlag);
>>>>>>> 2daf6ae2
#undef SetFlag

    if (PyErr_Occurred()) {
        return NULL;
    }
    return seq;
}

PyDoc_STRVAR(version_info__doc__,
"sys.version_info\n\
\n\
Version information as a named tuple.");

static PyTypeObject VersionInfoType;

static PyStructSequence_Field version_info_fields[] = {
    {"major", "Major release number"},
    {"minor", "Minor release number"},
    {"micro", "Patch release number"},
    {"releaselevel", "'alpha', 'beta', 'candidate', or 'release'"},
    {"serial", "Serial release number"},
    {0}
};

static PyStructSequence_Desc version_info_desc = {
    "sys.version_info",     /* name */
    version_info__doc__,    /* doc */
    version_info_fields,    /* fields */
    5
};

static PyObject *
make_version_info(void)
{
    PyObject *version_info;
    char *s;
    int pos = 0;

    version_info = PyStructSequence_New(&VersionInfoType);
    if (version_info == NULL) {
        return NULL;
    }

    /*
     * These release level checks are mutually exclusive and cover
     * the field, so don't get too fancy with the pre-processor!
     */
#if PY_RELEASE_LEVEL == PY_RELEASE_LEVEL_ALPHA
    s = "alpha";
#elif PY_RELEASE_LEVEL == PY_RELEASE_LEVEL_BETA
    s = "beta";
#elif PY_RELEASE_LEVEL == PY_RELEASE_LEVEL_GAMMA
    s = "candidate";
#elif PY_RELEASE_LEVEL == PY_RELEASE_LEVEL_FINAL
    s = "final";
#endif

#define SetIntItem(flag) \
    PyStructSequence_SET_ITEM(version_info, pos++, PyLong_FromLong(flag))
#define SetStrItem(flag) \
    PyStructSequence_SET_ITEM(version_info, pos++, PyUnicode_FromString(flag))

    SetIntItem(PY_MAJOR_VERSION);
    SetIntItem(PY_MINOR_VERSION);
    SetIntItem(PY_MICRO_VERSION);
    SetStrItem(s);
    SetIntItem(PY_RELEASE_SERIAL);
#undef SetIntItem
#undef SetStrItem

    if (PyErr_Occurred()) {
        Py_CLEAR(version_info);
        return NULL;
    }
    return version_info;
}

static struct PyModuleDef sysmodule = {
    PyModuleDef_HEAD_INIT,
    "sys",
    sys_doc,
    -1, /* multiple "initialization" just copies the module dict. */
    sys_methods,
    NULL,
    NULL,
    NULL,
    NULL
};

PyObject *
_PySys_Init(void)
{
    PyObject *m, *v, *sysdict;
    char *s;

    m = PyModule_Create(&sysmodule);
    if (m == NULL)
        return NULL;
    sysdict = PyModule_GetDict(m);
#define SET_SYS_FROM_STRING(key, value)                 \
    v = value;                                          \
    if (v != NULL)                                      \
        PyDict_SetItemString(sysdict, key, v);          \
    Py_XDECREF(v)

    /* Check that stdin is not a directory
    Using shell redirection, you can redirect stdin to a directory,
    crashing the Python interpreter. Catch this common mistake here
    and output a useful error message. Note that under MS Windows,
    the shell already prevents that. */
#if !defined(MS_WINDOWS)
    {
        struct stat sb;
        if (fstat(fileno(stdin), &sb) == 0 &&
            S_ISDIR(sb.st_mode)) {
            /* There's nothing more we can do. */
            /* Py_FatalError() will core dump, so just exit. */
            PySys_WriteStderr("Python error: <stdin> is a directory, cannot continue\n");
            exit(EXIT_FAILURE);
        }
    }
#endif

    /* stdin/stdout/stderr are now set by pythonrun.c */

    PyDict_SetItemString(sysdict, "__displayhook__",
                         PyDict_GetItemString(sysdict, "displayhook"));
    PyDict_SetItemString(sysdict, "__excepthook__",
                         PyDict_GetItemString(sysdict, "excepthook"));
    SET_SYS_FROM_STRING("version",
                         PyUnicode_FromString(Py_GetVersion()));
    SET_SYS_FROM_STRING("hexversion",
                         PyLong_FromLong(PY_VERSION_HEX));
    svnversion_init();
    SET_SYS_FROM_STRING("subversion",
                        Py_BuildValue("(sss)", "CPython", branch,
                                      svn_revision));
    SET_SYS_FROM_STRING("_mercurial",
                        Py_BuildValue("(szz)", "CPython", _Py_hgidentifier(),
                                      _Py_hgversion()));
    SET_SYS_FROM_STRING("dont_write_bytecode",
                         PyBool_FromLong(Py_DontWriteBytecodeFlag));
    SET_SYS_FROM_STRING("api_version",
                        PyLong_FromLong(PYTHON_API_VERSION));
    SET_SYS_FROM_STRING("copyright",
                        PyUnicode_FromString(Py_GetCopyright()));
    SET_SYS_FROM_STRING("platform",
                        PyUnicode_FromString(Py_GetPlatform()));
    SET_SYS_FROM_STRING("executable",
                        PyUnicode_FromWideChar(
                               Py_GetProgramFullPath(), -1));
    SET_SYS_FROM_STRING("prefix",
                        PyUnicode_FromWideChar(Py_GetPrefix(), -1));
    SET_SYS_FROM_STRING("exec_prefix",
                        PyUnicode_FromWideChar(Py_GetExecPrefix(), -1));
    SET_SYS_FROM_STRING("maxsize",
                        PyLong_FromSsize_t(PY_SSIZE_T_MAX));
    SET_SYS_FROM_STRING("float_info",
                        PyFloat_GetInfo());
    SET_SYS_FROM_STRING("int_info",
                        PyLong_GetInfo());
    /* initialize hash_info */
    if (Hash_InfoType.tp_name == 0)
        PyStructSequence_InitType(&Hash_InfoType, &hash_info_desc);
    SET_SYS_FROM_STRING("hash_info",
                        get_hash_info());
    SET_SYS_FROM_STRING("maxunicode",
                        PyLong_FromLong(PyUnicode_GetMax()));
    SET_SYS_FROM_STRING("builtin_module_names",
                        list_builtin_module_names());
    {
        /* Assumes that longs are at least 2 bytes long.
           Should be safe! */
        unsigned long number = 1;
        char *value;

        s = (char *) &number;
        if (s[0] == 0)
            value = "big";
        else
            value = "little";
        SET_SYS_FROM_STRING("byteorder",
                            PyUnicode_FromString(value));
    }
#ifdef MS_COREDLL
    SET_SYS_FROM_STRING("dllhandle",
                        PyLong_FromVoidPtr(PyWin_DLLhModule));
    SET_SYS_FROM_STRING("winver",
                        PyUnicode_FromString(PyWin_DLLVersionString));
#endif
#ifdef ABIFLAGS
    SET_SYS_FROM_STRING("abiflags",
                        PyUnicode_FromString(ABIFLAGS));
#endif
    if (warnoptions == NULL) {
        warnoptions = PyList_New(0);
    }
    else {
        Py_INCREF(warnoptions);
    }
    if (warnoptions != NULL) {
        PyDict_SetItemString(sysdict, "warnoptions", warnoptions);
    }

    v = get_xoptions();
    if (v != NULL) {
        PyDict_SetItemString(sysdict, "_xoptions", v);
    }

    /* version_info */
    if (VersionInfoType.tp_name == 0)
        PyStructSequence_InitType(&VersionInfoType, &version_info_desc);
    SET_SYS_FROM_STRING("version_info", make_version_info());
    /* prevent user from creating new instances */
    VersionInfoType.tp_init = NULL;
    VersionInfoType.tp_new = NULL;

    /* flags */
    if (FlagsType.tp_name == 0)
        PyStructSequence_InitType(&FlagsType, &flags_desc);
    SET_SYS_FROM_STRING("flags", make_flags());
    /* prevent user from creating new instances */
    FlagsType.tp_init = NULL;
    FlagsType.tp_new = NULL;


#if defined(MS_WINDOWS)
    /* getwindowsversion */
    if (WindowsVersionType.tp_name == 0)
        PyStructSequence_InitType(&WindowsVersionType, &windows_version_desc);
    /* prevent user from creating new instances */
    WindowsVersionType.tp_init = NULL;
    WindowsVersionType.tp_new = NULL;
#endif

    /* float repr style: 0.03 (short) vs 0.029999999999999999 (legacy) */
#ifndef PY_NO_SHORT_FLOAT_REPR
    SET_SYS_FROM_STRING("float_repr_style",
                        PyUnicode_FromString("short"));
#else
    SET_SYS_FROM_STRING("float_repr_style",
                        PyUnicode_FromString("legacy"));
#endif

#undef SET_SYS_FROM_STRING
    if (PyErr_Occurred())
        return NULL;
    return m;
}

static PyObject *
makepathobject(const wchar_t *path, wchar_t delim)
{
    int i, n;
    const wchar_t *p;
    PyObject *v, *w;

    n = 1;
    p = path;
    while ((p = wcschr(p, delim)) != NULL) {
        n++;
        p++;
    }
    v = PyList_New(n);
    if (v == NULL)
        return NULL;
    for (i = 0; ; i++) {
        p = wcschr(path, delim);
        if (p == NULL)
            p = path + wcslen(path); /* End of string */
        w = PyUnicode_FromWideChar(path, (Py_ssize_t)(p - path));
        if (w == NULL) {
            Py_DECREF(v);
            return NULL;
        }
        PyList_SetItem(v, i, w);
        if (*p == '\0')
            break;
        path = p+1;
    }
    return v;
}

void
PySys_SetPath(const wchar_t *path)
{
    PyObject *v;
    if ((v = makepathobject(path, DELIM)) == NULL)
        Py_FatalError("can't create sys.path");
    if (PySys_SetObject("path", v) != 0)
        Py_FatalError("can't assign sys.path");
    Py_DECREF(v);
}

static PyObject *
makeargvobject(int argc, wchar_t **argv)
{
    PyObject *av;
    if (argc <= 0 || argv == NULL) {
        /* Ensure at least one (empty) argument is seen */
        static wchar_t *empty_argv[1] = {L""};
        argv = empty_argv;
        argc = 1;
    }
    av = PyList_New(argc);
    if (av != NULL) {
        int i;
        for (i = 0; i < argc; i++) {
#ifdef __VMS
            PyObject *v;

            /* argv[0] is the script pathname if known */
            if (i == 0) {
                char* fn = decc$translate_vms(argv[0]);
                if ((fn == (char *)0) || fn == (char *)-1)
                    v = PyUnicode_FromString(argv[0]);
                else
                    v = PyUnicode_FromString(
                        decc$translate_vms(argv[0]));
            } else
                v = PyUnicode_FromString(argv[i]);
#else
            PyObject *v = PyUnicode_FromWideChar(argv[i], -1);
#endif
            if (v == NULL) {
                Py_DECREF(av);
                av = NULL;
                break;
            }
            PyList_SetItem(av, i, v);
        }
    }
    return av;
}

#define _HAVE_SCRIPT_ARGUMENT(argc, argv) \
  (argc > 0 && argv0 != NULL && \
   wcscmp(argv0, L"-c") != 0 && wcscmp(argv0, L"-m") != 0)

static void
sys_update_path(int argc, wchar_t **argv)
{
    wchar_t *argv0;
    wchar_t *p = NULL;
    Py_ssize_t n = 0;
    PyObject *a;
    PyObject *path;
#ifdef HAVE_READLINK
    wchar_t link[MAXPATHLEN+1];
    wchar_t argv0copy[2*MAXPATHLEN+1];
    int nr = 0;
#endif
#if defined(HAVE_REALPATH)
    wchar_t fullpath[MAXPATHLEN];
#elif defined(MS_WINDOWS) && !defined(MS_WINCE)
    wchar_t fullpath[MAX_PATH];
#endif

    path = PySys_GetObject("path");
    if (path == NULL)
        return;

    argv0 = argv[0];

#ifdef HAVE_READLINK
    if (_HAVE_SCRIPT_ARGUMENT(argc, argv))
        nr = _Py_wreadlink(argv0, link, MAXPATHLEN);
    if (nr > 0) {
        /* It's a symlink */
        link[nr] = '\0';
        if (link[0] == SEP)
            argv0 = link; /* Link to absolute path */
        else if (wcschr(link, SEP) == NULL)
            ; /* Link without path */
        else {
            /* Must join(dirname(argv0), link) */
            wchar_t *q = wcsrchr(argv0, SEP);
            if (q == NULL)
                argv0 = link; /* argv0 without path */
            else {
                /* Must make a copy */
                wcscpy(argv0copy, argv0);
                q = wcsrchr(argv0copy, SEP);
                wcscpy(q+1, link);
                argv0 = argv0copy;
            }
        }
    }
#endif /* HAVE_READLINK */
#if SEP == '\\' /* Special case for MS filename syntax */
    if (_HAVE_SCRIPT_ARGUMENT(argc, argv)) {
        wchar_t *q;
#if defined(MS_WINDOWS) && !defined(MS_WINCE)
        /* This code here replaces the first element in argv with the full
        path that it represents. Under CE, there are no relative paths so
        the argument must be the full path anyway. */
        wchar_t *ptemp;
        if (GetFullPathNameW(argv0,
                           sizeof(fullpath)/sizeof(fullpath[0]),
                           fullpath,
                           &ptemp)) {
            argv0 = fullpath;
        }
#endif
        p = wcsrchr(argv0, SEP);
        /* Test for alternate separator */
        q = wcsrchr(p ? p : argv0, '/');
        if (q != NULL)
            p = q;
        if (p != NULL) {
            n = p + 1 - argv0;
            if (n > 1 && p[-1] != ':')
                n--; /* Drop trailing separator */
        }
    }
#else /* All other filename syntaxes */
    if (_HAVE_SCRIPT_ARGUMENT(argc, argv)) {
#if defined(HAVE_REALPATH)
        if (_Py_wrealpath(argv0, fullpath, PATH_MAX)) {
            argv0 = fullpath;
        }
#endif
        p = wcsrchr(argv0, SEP);
    }
    if (p != NULL) {
        n = p + 1 - argv0;
#if SEP == '/' /* Special case for Unix filename syntax */
        if (n > 1)
            n--; /* Drop trailing separator */
#endif /* Unix */
    }
#endif /* All others */
    a = PyUnicode_FromWideChar(argv0, n);
    if (a == NULL)
        Py_FatalError("no mem for sys.path insertion");
    if (PyList_Insert(path, 0, a) < 0)
        Py_FatalError("sys.path.insert(0) failed");
    Py_DECREF(a);
}

void
PySys_SetArgvEx(int argc, wchar_t **argv, int updatepath)
{
    PyObject *av = makeargvobject(argc, argv);
    if (av == NULL)
        Py_FatalError("no mem for sys.argv");
    if (PySys_SetObject("argv", av) != 0)
        Py_FatalError("can't assign sys.argv");
    Py_DECREF(av);
    if (updatepath)
        sys_update_path(argc, argv);
}

void
PySys_SetArgv(int argc, wchar_t **argv)
{
    PySys_SetArgvEx(argc, argv, 1);
}

/* Reimplementation of PyFile_WriteString() no calling indirectly
   PyErr_CheckSignals(): avoid the call to PyObject_Str(). */

static int
sys_pyfile_write_unicode(PyObject *unicode, PyObject *file)
{
    PyObject *writer = NULL, *args = NULL, *result = NULL;
    int err;

    if (file == NULL)
        return -1;

    writer = PyObject_GetAttrString(file, "write");
    if (writer == NULL)
        goto error;

    args = PyTuple_Pack(1, unicode);
    if (args == NULL)
        goto error;

    result = PyEval_CallObject(writer, args);
    if (result == NULL) {
        goto error;
    } else {
        err = 0;
        goto finally;
    }

error:
    err = -1;
finally:
    Py_XDECREF(writer);
    Py_XDECREF(args);
    Py_XDECREF(result);
    return err;
}

static int
sys_pyfile_write(const char *text, PyObject *file)
{
    PyObject *unicode = NULL;
    int err;

    if (file == NULL)
        return -1;

    unicode = PyUnicode_FromString(text);
    if (unicode == NULL)
        return -1;

    err = sys_pyfile_write_unicode(unicode, file);
    Py_DECREF(unicode);
    return err;
}

/* APIs to write to sys.stdout or sys.stderr using a printf-like interface.
   Adapted from code submitted by Just van Rossum.

   PySys_WriteStdout(format, ...)
   PySys_WriteStderr(format, ...)

      The first function writes to sys.stdout; the second to sys.stderr.  When
      there is a problem, they write to the real (C level) stdout or stderr;
      no exceptions are raised.

      PyErr_CheckSignals() is not called to avoid the execution of the Python
      signal handlers: they may raise a new exception whereas sys_write()
      ignores all exceptions.

      Both take a printf-style format string as their first argument followed
      by a variable length argument list determined by the format string.

      *** WARNING ***

      The format should limit the total size of the formatted output string to
      1000 bytes.  In particular, this means that no unrestricted "%s" formats
      should occur; these should be limited using "%.<N>s where <N> is a
      decimal number calculated so that <N> plus the maximum size of other
      formatted text does not exceed 1000 bytes.  Also watch out for "%f",
      which can print hundreds of digits for very large numbers.

 */

static void
sys_write(char *name, FILE *fp, const char *format, va_list va)
{
    PyObject *file;
    PyObject *error_type, *error_value, *error_traceback;
    char buffer[1001];
    int written;

    PyErr_Fetch(&error_type, &error_value, &error_traceback);
    file = PySys_GetObject(name);
    written = PyOS_vsnprintf(buffer, sizeof(buffer), format, va);
    if (sys_pyfile_write(buffer, file) != 0) {
        PyErr_Clear();
        fputs(buffer, fp);
    }
    if (written < 0 || (size_t)written >= sizeof(buffer)) {
        const char *truncated = "... truncated";
        if (sys_pyfile_write(truncated, file) != 0)
            fputs(truncated, fp);
    }
    PyErr_Restore(error_type, error_value, error_traceback);
}

void
PySys_WriteStdout(const char *format, ...)
{
    va_list va;

    va_start(va, format);
    sys_write("stdout", stdout, format, va);
    va_end(va);
}

void
PySys_WriteStderr(const char *format, ...)
{
    va_list va;

    va_start(va, format);
    sys_write("stderr", stderr, format, va);
    va_end(va);
}

static void
sys_format(char *name, FILE *fp, const char *format, va_list va)
{
    PyObject *file, *message;
    PyObject *error_type, *error_value, *error_traceback;
    char *utf8;

    PyErr_Fetch(&error_type, &error_value, &error_traceback);
    file = PySys_GetObject(name);
    message = PyUnicode_FromFormatV(format, va);
    if (message != NULL) {
        if (sys_pyfile_write_unicode(message, file) != 0) {
            PyErr_Clear();
            utf8 = _PyUnicode_AsString(message);
            if (utf8 != NULL)
                fputs(utf8, fp);
        }
        Py_DECREF(message);
    }
    PyErr_Restore(error_type, error_value, error_traceback);
}

void
PySys_FormatStdout(const char *format, ...)
{
    va_list va;

    va_start(va, format);
    sys_format("stdout", stdout, format, va);
    va_end(va);
}

void
PySys_FormatStderr(const char *format, ...)
{
    va_list va;

    va_start(va, format);
    sys_format("stderr", stderr, format, va);
    va_end(va);
}<|MERGE_RESOLUTION|>--- conflicted
+++ resolved
@@ -1366,13 +1366,9 @@
 #endif
     /* {"unbuffered",                   "-u"}, */
     /* {"skip_first",                   "-x"}, */
-<<<<<<< HEAD
     {"bytes_warning",           "-b"},
     {"quiet",                   "-q"},
-=======
-    {"bytes_warning", "-b"},
-    {"hash_randomization", "-R"},
->>>>>>> 2daf6ae2
+    {"hash_randomization",      "-R"},
     {0}
 };
 
@@ -1381,9 +1377,9 @@
     flags__doc__,       /* doc */
     flags_fields,       /* fields */
 #ifdef RISCOS
+    14
+#else
     13
-#else
-    12
 #endif
 };
 
@@ -1416,11 +1412,8 @@
     /* SetFlag(saw_unbuffered_flag); */
     /* SetFlag(skipfirstline); */
     SetFlag(Py_BytesWarningFlag);
-<<<<<<< HEAD
     SetFlag(Py_QuietFlag);
-=======
     SetFlag(Py_HashRandomizationFlag);
->>>>>>> 2daf6ae2
 #undef SetFlag
 
     if (PyErr_Occurred()) {
